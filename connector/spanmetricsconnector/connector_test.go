--- conflicted
+++ resolved
@@ -399,18 +399,6 @@
 	e := s.Events().AppendEmpty()
 	e.SetName("exception")
 	e.Attributes().PutStr(exceptionTypeAttrName, "NullPointerException")
-}
-
-func disabledExemplarsConfig() ExemplarsConfig {
-	return ExemplarsConfig{
-		Enabled: false,
-	}
-}
-
-func enabledExemplarsConfig() ExemplarsConfig {
-	return ExemplarsConfig{
-		Enabled: true,
-	}
 }
 
 func disabledExemplarsConfig() ExemplarsConfig {
@@ -1275,8 +1263,6 @@
 			assert.Equal(t, tt.want, got)
 		})
 	}
-<<<<<<< HEAD
-=======
 }
 
 func TestSpanMetrics_Events(t *testing.T) {
@@ -1362,5 +1348,4 @@
 			}
 		}
 	}
->>>>>>> 592374af
 }