// Copyright The OpenTelemetry Authors
// SPDX-License-Identifier: Apache-2.0

package oidcauthextension

import (
	"bytes"
	"crypto"
	"crypto/rand"
	"crypto/rsa"
	"crypto/sha1" // #nosec
	"crypto/sha256"
	"crypto/x509"
	"crypto/x509/pkix"
	"encoding/base64"
	"encoding/binary"
	"encoding/json"
	"fmt"
	"math/big"
	"net/http"
	"net/http/httptest"
	"time"
)

// oidcServer is an overly simplified OIDC mock server, good enough to sign the tokens required by the test
// and pass the verification done by the underlying libraries
type oidcServer struct {
	*httptest.Server
	x509Cert   []byte
	privateKey *rsa.PrivateKey
}

func newOIDCServer() (*oidcServer, error) {
	jwks := map[string]any{}

	mux := http.NewServeMux()
	server := httptest.NewUnstartedServer(mux)

	mux.HandleFunc("/.well-known/openid-configuration", func(w http.ResponseWriter, req *http.Request) {
		w.Header().Set("Content-Type", "application/json; charset=utf-8")
		err := json.NewEncoder(w).Encode(map[string]any{
			"issuer":   server.URL,
			"jwks_uri": fmt.Sprintf("%s/.well-known/jwks.json", server.URL),
		})
		if err != nil {
			w.WriteHeader(http.StatusInternalServerError)
			return
		}
	})
	mux.HandleFunc("/.well-known/jwks.json", func(w http.ResponseWriter, req *http.Request) {
		w.Header().Set("Content-Type", "application/json; charset=utf-8")
		if err := json.NewEncoder(w).Encode(jwks); err != nil {
			w.WriteHeader(http.StatusInternalServerError)
			return
		}
	})

	privateKey, err := createPrivateKey()
	if err != nil {
		return nil, err
	}

	x509Cert, err := createCertificate(privateKey)
	if err != nil {
		return nil, err
	}

	eBytes := make([]byte, 8)
	binary.BigEndian.PutUint64(eBytes, uint64(privateKey.E))
	eBytes = bytes.TrimLeft(eBytes, "\x00")

	// #nosec
	sum := sha1.Sum(x509Cert)
	jwks["keys"] = []map[string]any{{
		"alg": "RS256",
		"kty": "RSA",
		"use": "sig",
		"x5c": []string{base64.StdEncoding.EncodeToString(x509Cert)},
		"n":   base64.RawURLEncoding.EncodeToString(privateKey.N.Bytes()),
		"e":   base64.RawURLEncoding.EncodeToString(eBytes),
		"kid": base64.RawURLEncoding.EncodeToString(sum[:]),
		"x5t": base64.RawURLEncoding.EncodeToString(sum[:]),
	}}

	return &oidcServer{server, x509Cert, privateKey}, nil
}

func (s *oidcServer) token(jsonPayload []byte) (string, error) {
<<<<<<< HEAD
	jsonHeader, err := json.Marshal(map[string]interface{}{
=======
	jsonHeader, err := json.Marshal(map[string]any{
>>>>>>> 592374af
		"alg": "RS256",
		"typ": "JWT",
	})
	if err != nil {
		return "", err
	}

	header := base64.RawURLEncoding.EncodeToString(jsonHeader)
	payload := base64.RawURLEncoding.EncodeToString(jsonPayload)
	digest := sha256.Sum256([]byte(fmt.Sprintf("%s.%s", header, payload)))

	signature, err := rsa.SignPKCS1v15(rand.Reader, s.privateKey, crypto.SHA256, digest[:])
	if err != nil {
		return "", err
	}

	encodedSignature := base64.RawURLEncoding.EncodeToString(signature)
	token := fmt.Sprintf("%s.%s.%s", header, payload, encodedSignature)
	return token, nil
}

func createCertificate(privateKey *rsa.PrivateKey) ([]byte, error) {
	cert := x509.Certificate{
		SerialNumber: big.NewInt(1),
		Subject: pkix.Name{
			Organization: []string{"Ecorp, Inc"},
		},
		NotBefore: time.Now(),
		NotAfter:  time.Now().Add(5 * time.Minute),
	}

	x509Cert, err := x509.CreateCertificate(rand.Reader, &cert, &cert, &privateKey.PublicKey, privateKey)
	if err != nil {
		return nil, err
	}

	return x509Cert, nil
}

func createPrivateKey() (*rsa.PrivateKey, error) {
	priv, err := rsa.GenerateKey(rand.Reader, 2048)
	if err != nil {
		return nil, err
	}
	return priv, nil
}<|MERGE_RESOLUTION|>--- conflicted
+++ resolved
@@ -86,11 +86,7 @@
 }
 
 func (s *oidcServer) token(jsonPayload []byte) (string, error) {
-<<<<<<< HEAD
-	jsonHeader, err := json.Marshal(map[string]interface{}{
-=======
 	jsonHeader, err := json.Marshal(map[string]any{
->>>>>>> 592374af
 		"alg": "RS256",
 		"typ": "JWT",
 	})
