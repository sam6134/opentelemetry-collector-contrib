// Copyright The OpenTelemetry Authors
// SPDX-License-Identifier: Apache-2.0

package splunkhecreceiver

import (
	"bytes"
	"io"
	"testing"
	"time"

	"github.com/stretchr/testify/assert"
	"github.com/stretchr/testify/require"
	"go.opentelemetry.io/collector/pdata/pcommon"
	"go.opentelemetry.io/collector/pdata/plog"
	conventions "go.opentelemetry.io/collector/semconv/v1.6.1"
	"go.uber.org/zap"

	"github.com/open-telemetry/opentelemetry-collector-contrib/internal/splunk"
)

var defaultTestingHecConfig = &Config{
	HecToOtelAttrs: splunk.HecToOtelAttrs{
		Source:     splunk.DefaultSourceLabel,
		SourceType: splunk.DefaultSourceTypeLabel,
		Index:      splunk.DefaultIndexLabel,
		Host:       conventions.AttributeHostName,
	},
}

func Test_SplunkHecToLogData(t *testing.T) {

	time := 0.123
	nanoseconds := 123000000

	tests := []struct {
		name      string
		events    []*splunk.Event
		output    plog.ResourceLogsSlice
		hecConfig *Config
		wantErr   error
	}{
		{
			name: "happy_path",
			events: []*splunk.Event{
				{
					Time:       time,
					Host:       "localhost",
					Source:     "mysource",
					SourceType: "mysourcetype",
					Index:      "myindex",
					Event:      "value",
					Fields: map[string]any{
						"foo": "bar",
					},
				},
			},
			hecConfig: defaultTestingHecConfig,
			output: func() plog.ResourceLogsSlice {
				return createLogsSlice(nanoseconds)
			}(),
			wantErr: nil,
		},
		{
			name: "double",
			events: []*splunk.Event{
				{
					Time:       time,
					Host:       "localhost",
					Source:     "mysource",
					SourceType: "mysourcetype",
					Index:      "myindex",
					Event:      12.3,
					Fields: map[string]any{
						"foo": "bar",
					},
				},
			},
			hecConfig: defaultTestingHecConfig,
			output: func() plog.ResourceLogsSlice {
				logsSlice := createLogsSlice(nanoseconds)
				logsSlice.At(0).ScopeLogs().At(0).LogRecords().At(0).Body().SetDouble(12.3)
				return logsSlice
			}(),
			wantErr: nil,
		},
		{
			name: "array",
			events: []*splunk.Event{
				{
					Time:       time,
					Host:       "localhost",
					Source:     "mysource",
					SourceType: "mysourcetype",
					Index:      "myindex",
					Event:      []any{"foo", "bar"},
					Fields: map[string]any{
						"foo": "bar",
					},
				},
			},
			hecConfig: defaultTestingHecConfig,
			output: func() plog.ResourceLogsSlice {
				logsSlice := createLogsSlice(nanoseconds)
				arrVal := pcommon.NewValueSlice()
				arr := arrVal.Slice()
				arr.AppendEmpty().SetStr("foo")
				arr.AppendEmpty().SetStr("bar")
				arrVal.CopyTo(logsSlice.At(0).ScopeLogs().At(0).LogRecords().At(0).Body())
				return logsSlice
			}(),
			wantErr: nil,
		},
		{
			name: "complex_structure",
			events: []*splunk.Event{
				{
					Time:       time,
					Host:       "localhost",
					Source:     "mysource",
					SourceType: "mysourcetype",
					Index:      "myindex",
					Event:      map[string]any{"foos": []any{"foo", "bar", "foobar"}, "bool": false, "someInt": int64(12)},
					Fields: map[string]any{
						"foo": "bar",
					},
				},
			},
			hecConfig: defaultTestingHecConfig,
			output: func() plog.ResourceLogsSlice {
				logsSlice := createLogsSlice(nanoseconds)

				attMap := logsSlice.At(0).ScopeLogs().At(0).LogRecords().At(0).Body().SetEmptyMap()
				attMap.PutBool("bool", false)
				foos := attMap.PutEmptySlice("foos")
				foos.EnsureCapacity(3)
				foos.AppendEmpty().SetStr("foo")
				foos.AppendEmpty().SetStr("bar")
				foos.AppendEmpty().SetStr("foobar")
				attMap.PutInt("someInt", 12)

				return logsSlice
			}(),
			wantErr: nil,
		},
		{
			name: "nil_timestamp",
			events: []*splunk.Event{
				{
					Host:       "localhost",
					Source:     "mysource",
					SourceType: "mysourcetype",
					Index:      "myindex",
					Event:      "value",
					Fields: map[string]any{
						"foo": "bar",
					},
				},
			},
			hecConfig: defaultTestingHecConfig,
			output: func() plog.ResourceLogsSlice {
				return createLogsSlice(0)
			}(),
			wantErr: nil,
		},
		{
			name: "custom_config_mapping",
			events: []*splunk.Event{
				{
					Host:       "localhost",
					Source:     "mysource",
					SourceType: "mysourcetype",
					Index:      "myindex",
					Event:      "value",
					Fields: map[string]any{
						"foo": "bar",
					},
				},
			},
			hecConfig: &Config{
				HecToOtelAttrs: splunk.HecToOtelAttrs{
					Source:     "mysource",
					SourceType: "mysourcetype",
					Index:      "myindex",
					Host:       "myhost",
				},
			},
			output: func() plog.ResourceLogsSlice {
				lrs := plog.NewResourceLogsSlice()
				lr := lrs.AppendEmpty()

				lr.Resource().Attributes().PutStr("myhost", "localhost")
				lr.Resource().Attributes().PutStr("mysource", "mysource")
				lr.Resource().Attributes().PutStr("mysourcetype", "mysourcetype")
				lr.Resource().Attributes().PutStr("myindex", "myindex")

				sl := lr.ScopeLogs().AppendEmpty()
				logRecord := sl.LogRecords().AppendEmpty()
				logRecord.Body().SetStr("value")
				logRecord.SetTimestamp(pcommon.Timestamp(0))
				logRecord.Attributes().PutStr("foo", "bar")
				return lrs
			}(),
			wantErr: nil,
		},
		{
			name: "group_events_by_resource_attributes",
			events: []*splunk.Event{
				{
					Time:       time,
					Host:       "1",
					Source:     "1",
					SourceType: "1",
					Index:      "1",
					Event:      "Event-1",
					Fields: map[string]any{
						"field": "value1",
					},
				},
				{
					Time:       time,
					Host:       "2",
					Source:     "2",
					SourceType: "2",
					Index:      "2",
					Event:      "Event-2",
					Fields: map[string]any{
						"field": "value2",
					},
				},
				{
					Time:       time,
					Host:       "1",
					Source:     "1",
					SourceType: "1",
					Index:      "1",
					Event:      "Event-3",
					Fields: map[string]any{
						"field": "value1",
					},
				},
				{
					Time:       time,
					Host:       "2",
					Source:     "2",
					SourceType: "2",
					Index:      "2",
					Event:      "Event-4",
					Fields: map[string]any{
						"field": "value2",
					},
				},
				{
					Time:       time,
					Host:       "1",
					Source:     "2",
					SourceType: "1",
					Index:      "2",
					Event:      "Event-5",
					Fields: map[string]any{
						"field": "value1-2",
					},
				},
				{
					Time:       time,
					Host:       "2",
					Source:     "1",
					SourceType: "2",
					Index:      "1",
					Event:      "Event-6",
					Fields: map[string]any{
						"field": "value2-1",
					},
				},
			},
			output: func() plog.ResourceLogsSlice {
				logs := plog.NewLogs()
				{
					lr := logs.ResourceLogs().AppendEmpty()
					updateResourceMap(lr.Resource().Attributes(), "1", "1", "1", "1")
					sl := lr.ScopeLogs().AppendEmpty()
					logRecord := sl.LogRecords().AppendEmpty()
					logRecord.Body().SetStr("Event-1")
					logRecord.SetTimestamp(pcommon.Timestamp(nanoseconds))
					logRecord.Attributes().PutStr("field", "value1")

					logRecord = sl.LogRecords().AppendEmpty()
					logRecord.Body().SetStr("Event-3")
					logRecord.SetTimestamp(pcommon.Timestamp(nanoseconds))
					logRecord.Attributes().PutStr("field", "value1")
				}
				{
					lr := logs.ResourceLogs().AppendEmpty()
					updateResourceMap(lr.Resource().Attributes(), "2", "2", "2", "2")
					sl := lr.ScopeLogs().AppendEmpty()
					logRecord := sl.LogRecords().AppendEmpty()
					logRecord.Body().SetStr("Event-2")
					logRecord.SetTimestamp(pcommon.Timestamp(nanoseconds))
					logRecord.Attributes().PutStr("field", "value2")

					logRecord = sl.LogRecords().AppendEmpty()
					logRecord.Body().SetStr("Event-4")
					logRecord.SetTimestamp(pcommon.Timestamp(nanoseconds))
					logRecord.Attributes().PutStr("field", "value2")
				}
				{
					lr := logs.ResourceLogs().AppendEmpty()
					updateResourceMap(lr.Resource().Attributes(), "1", "2", "1", "2")
					sl := lr.ScopeLogs().AppendEmpty()
					logRecord := sl.LogRecords().AppendEmpty()
					logRecord.Body().SetStr("Event-5")
					logRecord.SetTimestamp(pcommon.Timestamp(nanoseconds))
					logRecord.Attributes().PutStr("field", "value1-2")
				}
				{
					lr := logs.ResourceLogs().AppendEmpty()
					updateResourceMap(lr.Resource().Attributes(), "2", "1", "2", "1")
					sl := lr.ScopeLogs().AppendEmpty()
					logRecord := sl.LogRecords().AppendEmpty()
					logRecord.Body().SetStr("Event-6")
					logRecord.SetTimestamp(pcommon.Timestamp(nanoseconds))
					logRecord.Attributes().PutStr("field", "value2-1")
				}

				return logs.ResourceLogs()
			}(),
			hecConfig: defaultTestingHecConfig,
			wantErr:   nil,
		},
	}
	n := len(tests)
	for _, tt := range tests[n-1:] {
		t.Run(tt.name, func(t *testing.T) {
			result, err := splunkHecToLogData(zap.NewNop(), tt.events, func(resource pcommon.Resource) {}, tt.hecConfig)
			assert.Equal(t, tt.wantErr, err)
			require.Equal(t, tt.output.Len(), result.ResourceLogs().Len())
			for i := 0; i < result.ResourceLogs().Len(); i++ {
				assert.Equal(t, tt.output.At(i), result.ResourceLogs().At(i))
			}
		})
	}
}

func Test_SplunkHecRawToLogData(t *testing.T) {
	const (
		testTimestampVal = 1695146885
	)
	hecConfig := &Config{
		HecToOtelAttrs: splunk.HecToOtelAttrs{
			Source:     "mysource",
			SourceType: "mysourcetype",
			Index:      "myindex",
			Host:       "myhost",
		},
	}
	tests := []struct {
		name           string
		sc             io.Reader
		query          map[string][]string
		assertResource func(t *testing.T, got plog.Logs, slLen int)
		config         *Config
<<<<<<< HEAD
=======
		time           pcommon.Timestamp
>>>>>>> 592374af
	}{
		{
			name: "all_mapping",
			sc: func() io.Reader {
				reader := io.NopCloser(bytes.NewReader([]byte("test")))
				return reader
			}(),
			query: func() map[string][]string {
				m := make(map[string][]string)
				k := []string{"foo"}
				m[host] = k
				m[sourcetype] = k
				m[source] = k
				m[index] = k
				m[queryTime] = []string{"1695146885"}
				return m
			}(),
			assertResource: func(t *testing.T, got plog.Logs, slLen int) {
				assert.Equal(t, 1, slLen)
				attrs := got.ResourceLogs().At(0).Resource().Attributes()
				assert.Equal(t, 4, attrs.Len())
				if v, ok := attrs.Get("myhost"); ok {
					assert.Equal(t, "foo", v.AsString())
				} else {
					assert.Fail(t, "host is not added to attributes")
				}
				if v, ok := attrs.Get("mysourcetype"); ok {
					assert.Equal(t, "foo", v.AsString())
				} else {
					assert.Fail(t, "sourcetype is not added to attributes")
				}
				if v, ok := attrs.Get("mysource"); ok {
					assert.Equal(t, "foo", v.AsString())
				} else {
					assert.Fail(t, "source is not added to attributes")
				}
				if v, ok := attrs.Get("myindex"); ok {
					assert.Equal(t, "foo", v.AsString())
				} else {
					assert.Fail(t, "index is not added to attributes")
				}
				assert.Equal(t, time.Unix(testTimestampVal, 0).Unix(), got.ResourceLogs().At(0).ScopeLogs().At(0).LogRecords().At(0).Timestamp().AsTime().Unix())
			},
			config: hecConfig,
<<<<<<< HEAD
=======
			time:   pcommon.NewTimestampFromTime(time.Unix(testTimestampVal, 0)),
>>>>>>> 592374af
		},
		{
			name: "some_mapping",
			sc: func() io.Reader {
				reader := io.NopCloser(bytes.NewReader([]byte("test")))
				return reader
			}(),
			query: func() map[string][]string {
				m := make(map[string][]string)
				k := []string{"foo"}
				m[host] = k
				m[sourcetype] = k
				return m
			}(),
			assertResource: func(t *testing.T, got plog.Logs, slLen int) {
				assert.Equal(t, 1, slLen)
				attrs := got.ResourceLogs().At(0).Resource().Attributes()
				assert.Equal(t, 2, attrs.Len())
				if v, ok := attrs.Get("myhost"); ok {
					assert.Equal(t, "foo", v.AsString())
				} else {
					assert.Fail(t, "host is not added to attributes")
				}
				if v, ok := attrs.Get("mysourcetype"); ok {
					assert.Equal(t, "foo", v.AsString())
				} else {
					assert.Fail(t, "sourcetype is not added to attributes")
				}
				assert.Equal(t, time.Unix(0, 0).Unix(), got.ResourceLogs().At(0).ScopeLogs().At(0).LogRecords().At(0).Timestamp().AsTime().Unix())
			},
			config: hecConfig,
		},
		{
			name: "no splitting",
			sc: func() io.Reader {
				reader := io.NopCloser(bytes.NewReader([]byte("test\nfoo\r\nbar")))
				return reader
			}(),
			query: func() map[string][]string {
				return map[string][]string{}
			}(),
			assertResource: func(t *testing.T, got plog.Logs, slLen int) {
				assert.Equal(t, 1, got.LogRecordCount())
<<<<<<< HEAD
=======
				assert.Equal(t, time.Unix(testTimestampVal, 0).Unix(), got.ResourceLogs().At(0).ScopeLogs().At(0).LogRecords().At(0).Timestamp().AsTime().Unix())
>>>>>>> 592374af
			},
			config: func() *Config {
				return &Config{
					Splitting: SplittingStrategyNone,
				}
			}(),
<<<<<<< HEAD
=======
			time: pcommon.NewTimestampFromTime(time.Unix(testTimestampVal, 0)),
>>>>>>> 592374af
		},
		{
			name: "line splitting",
			sc: func() io.Reader {
				reader := io.NopCloser(bytes.NewReader([]byte("test\nfoo\r\nbar")))
				return reader
			}(),
			query: func() map[string][]string {
				return map[string][]string{}
			}(),
			assertResource: func(t *testing.T, got plog.Logs, slLen int) {
				assert.Equal(t, 3, got.LogRecordCount())
			},
			config: func() *Config {
				return &Config{}
			}(),
		},
	}

	for _, tt := range tests {
		t.Run(tt.name, func(t *testing.T) {
<<<<<<< HEAD
			result, slLen, err := splunkHecRawToLogData(tt.sc, tt.query, func(resource pcommon.Resource) {}, tt.config)
=======
			result, slLen, err := splunkHecRawToLogData(tt.sc, tt.query, func(resource pcommon.Resource) {}, tt.config, tt.time)
>>>>>>> 592374af
			require.NoError(t, err)
			tt.assertResource(t, result, slLen)
		})
	}
}

func updateResourceMap(pmap pcommon.Map, host, source, sourcetype, index string) {
	pmap.PutStr("host.name", host)
	pmap.PutStr("com.splunk.source", source)
	pmap.PutStr("com.splunk.sourcetype", sourcetype)
	pmap.PutStr("com.splunk.index", index)
}

func createLogsSlice(nanoseconds int) plog.ResourceLogsSlice {
	lrs := plog.NewResourceLogsSlice()
	lr := lrs.AppendEmpty()
	updateResourceMap(lr.Resource().Attributes(), "localhost", "mysource", "mysourcetype", "myindex")
	sl := lr.ScopeLogs().AppendEmpty()
	logRecord := sl.LogRecords().AppendEmpty()
	logRecord.Body().SetStr("value")
	logRecord.SetTimestamp(pcommon.Timestamp(nanoseconds))
	logRecord.Attributes().PutStr("foo", "bar")

	return lrs
}

func TestConvertToValueEmpty(t *testing.T) {
	value := pcommon.NewValueEmpty()
	assert.NoError(t, convertToValue(zap.NewNop(), nil, value))
	assert.Equal(t, pcommon.NewValueEmpty(), value)
}

func TestConvertToValueString(t *testing.T) {
	value := pcommon.NewValueEmpty()
	assert.NoError(t, convertToValue(zap.NewNop(), "foo", value))
	assert.Equal(t, pcommon.NewValueStr("foo"), value)
}

func TestConvertToValueBool(t *testing.T) {
	value := pcommon.NewValueEmpty()
	assert.NoError(t, convertToValue(zap.NewNop(), false, value))
	assert.Equal(t, pcommon.NewValueBool(false), value)
}

func TestConvertToValueFloat(t *testing.T) {
	value := pcommon.NewValueEmpty()
	assert.NoError(t, convertToValue(zap.NewNop(), 12.3, value))
	assert.Equal(t, pcommon.NewValueDouble(12.3), value)
}

func TestConvertToValueMap(t *testing.T) {
	value := pcommon.NewValueEmpty()
	assert.NoError(t, convertToValue(zap.NewNop(), map[string]any{"foo": "bar"}, value))
	atts := pcommon.NewValueMap()
	attMap := atts.Map()
	attMap.PutStr("foo", "bar")
	assert.Equal(t, atts, value)
}

func TestConvertToValueArray(t *testing.T) {
	value := pcommon.NewValueEmpty()
	assert.NoError(t, convertToValue(zap.NewNop(), []any{"foo"}, value))
	arrValue := pcommon.NewValueSlice()
	arr := arrValue.Slice()
	arr.AppendEmpty().SetStr("foo")
	assert.Equal(t, arrValue, value)
}

func TestConvertToValueInvalid(t *testing.T) {
	assert.Error(t, convertToValue(zap.NewNop(), splunk.Event{}, pcommon.NewValueEmpty()))
}

func TestConvertToValueInvalidInMap(t *testing.T) {
	assert.Error(t, convertToValue(zap.NewNop(), map[string]any{"foo": splunk.Event{}}, pcommon.NewValueEmpty()))
}

func TestConvertToValueInvalidInArray(t *testing.T) {
	assert.Error(t, convertToValue(zap.NewNop(), []any{splunk.Event{}}, pcommon.NewValueEmpty()))
}<|MERGE_RESOLUTION|>--- conflicted
+++ resolved
@@ -359,10 +359,7 @@
 		query          map[string][]string
 		assertResource func(t *testing.T, got plog.Logs, slLen int)
 		config         *Config
-<<<<<<< HEAD
-=======
 		time           pcommon.Timestamp
->>>>>>> 592374af
 	}{
 		{
 			name: "all_mapping",
@@ -407,10 +404,7 @@
 				assert.Equal(t, time.Unix(testTimestampVal, 0).Unix(), got.ResourceLogs().At(0).ScopeLogs().At(0).LogRecords().At(0).Timestamp().AsTime().Unix())
 			},
 			config: hecConfig,
-<<<<<<< HEAD
-=======
 			time:   pcommon.NewTimestampFromTime(time.Unix(testTimestampVal, 0)),
->>>>>>> 592374af
 		},
 		{
 			name: "some_mapping",
@@ -454,20 +448,14 @@
 			}(),
 			assertResource: func(t *testing.T, got plog.Logs, slLen int) {
 				assert.Equal(t, 1, got.LogRecordCount())
-<<<<<<< HEAD
-=======
 				assert.Equal(t, time.Unix(testTimestampVal, 0).Unix(), got.ResourceLogs().At(0).ScopeLogs().At(0).LogRecords().At(0).Timestamp().AsTime().Unix())
->>>>>>> 592374af
 			},
 			config: func() *Config {
 				return &Config{
 					Splitting: SplittingStrategyNone,
 				}
 			}(),
-<<<<<<< HEAD
-=======
 			time: pcommon.NewTimestampFromTime(time.Unix(testTimestampVal, 0)),
->>>>>>> 592374af
 		},
 		{
 			name: "line splitting",
@@ -489,11 +477,7 @@
 
 	for _, tt := range tests {
 		t.Run(tt.name, func(t *testing.T) {
-<<<<<<< HEAD
-			result, slLen, err := splunkHecRawToLogData(tt.sc, tt.query, func(resource pcommon.Resource) {}, tt.config)
-=======
 			result, slLen, err := splunkHecRawToLogData(tt.sc, tt.query, func(resource pcommon.Resource) {}, tt.config, tt.time)
->>>>>>> 592374af
 			require.NoError(t, err)
 			tt.assertResource(t, result, slLen)
 		})
