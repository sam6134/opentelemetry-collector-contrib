--- conflicted
+++ resolved
@@ -189,11 +189,7 @@
 	v.value = s
 }
 
-<<<<<<< HEAD
-func newByteSliceLabelValue(metadata LabelValueMetadata, valueHolder interface{}) LabelValue {
-=======
 func newByteSliceLabelValue(metadata LabelValueMetadata, valueHolder any) LabelValue {
->>>>>>> 592374af
 	return byteSliceLabelValue{
 		metadata: metadata,
 		value:    string(*valueHolder.(*[]byte)),
