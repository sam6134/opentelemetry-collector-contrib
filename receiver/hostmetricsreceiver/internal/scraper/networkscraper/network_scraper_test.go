// Copyright The OpenTelemetry Authors
// SPDX-License-Identifier: Apache-2.0

package networkscraper

import (
	"context"
	"errors"
	"testing"

	"github.com/shirou/gopsutil/v3/net"
	"github.com/stretchr/testify/assert"
	"github.com/stretchr/testify/require"
	"go.opentelemetry.io/collector/component/componenttest"
	"go.opentelemetry.io/collector/pdata/pcommon"
	"go.opentelemetry.io/collector/pdata/pmetric"
	"go.opentelemetry.io/collector/receiver/receivertest"
	"go.opentelemetry.io/collector/receiver/scrapererror"

	"github.com/open-telemetry/opentelemetry-collector-contrib/internal/filter/filterset"
	"github.com/open-telemetry/opentelemetry-collector-contrib/receiver/hostmetricsreceiver/internal"
	"github.com/open-telemetry/opentelemetry-collector-contrib/receiver/hostmetricsreceiver/internal/scraper/networkscraper/internal/metadata"
)

func TestScrape(t *testing.T) {
	type testCase struct {
		name                    string
<<<<<<< HEAD
		config                  Config
=======
		config                  *Config
>>>>>>> 592374af
		bootTimeFunc            func(context.Context) (uint64, error)
		ioCountersFunc          func(context.Context, bool) ([]net.IOCountersStat, error)
		connectionsFunc         func(context.Context, string) ([]net.ConnectionStat, error)
		conntrackFunc           func(context.Context) ([]net.FilterStat, error)
		expectConntrakMetrics   bool
		expectConnectionsMetric bool
		expectedStartTime       pcommon.Timestamp
		newErrRegex             string
		initializationErr       string
		expectedErr             string
		expectedErrCount        int
		mutateScraper           func(*scraper)
	}

	testCases := []testCase{
		{
			name: "Standard",
			config: &Config{
				MetricsBuilderConfig: metadata.DefaultMetricsBuilderConfig(),
			},
			expectConntrakMetrics:   true,
			expectConnectionsMetric: true,
		},
		{
			name: "Standard with direction removed",
			config: &Config{
				MetricsBuilderConfig: metadata.DefaultMetricsBuilderConfig(),
			},
			expectConntrakMetrics:   true,
			expectConnectionsMetric: true,
		},
		{
			name: "Validate Start Time",
			config: &Config{
				MetricsBuilderConfig: metadata.DefaultMetricsBuilderConfig(),
			},
			bootTimeFunc:            func(context.Context) (uint64, error) { return 100, nil },
			expectConntrakMetrics:   true,
			expectConnectionsMetric: true,
			expectedStartTime:       100 * 1e9,
		},
		{
			name: "Include Filter that matches nothing",
			config: &Config{
				MetricsBuilderConfig: metadata.DefaultMetricsBuilderConfig(),
				Include:              MatchConfig{filterset.Config{MatchType: "strict"}, []string{"@*^#&*$^#)"}},
			},
			expectConntrakMetrics:   false,
			expectConnectionsMetric: true,
		},
		{
			name: "Invalid Include Filter",
			config: &Config{
				MetricsBuilderConfig: metadata.DefaultMetricsBuilderConfig(),
				Include:              MatchConfig{Interfaces: []string{"test"}},
			},
			newErrRegex:             "^error creating network interface include filters:",
			expectConnectionsMetric: true,
		},
		{
			name: "Invalid Exclude Filter",
			config: &Config{
				MetricsBuilderConfig: metadata.DefaultMetricsBuilderConfig(),
				Exclude:              MatchConfig{Interfaces: []string{"test"}},
			},
			newErrRegex:             "^error creating network interface exclude filters:",
			expectConnectionsMetric: true,
		},
		{
			name:                    "Boot Time Error",
<<<<<<< HEAD
=======
			config:                  &Config{},
>>>>>>> 592374af
			bootTimeFunc:            func(context.Context) (uint64, error) { return 0, errors.New("err1") },
			initializationErr:       "err1",
			expectConnectionsMetric: true,
		},
		{
			name:                    "IOCounters Error",
<<<<<<< HEAD
=======
			config:                  &Config{},
>>>>>>> 592374af
			ioCountersFunc:          func(context.Context, bool) ([]net.IOCountersStat, error) { return nil, errors.New("err2") },
			expectedErr:             "failed to read network IO stats: err2",
			expectedErrCount:        networkMetricsLen,
			expectConnectionsMetric: true,
		},
		{
			name:             "Connections Error",
<<<<<<< HEAD
			config:           Config{MetricsBuilderConfig: metadata.DefaultMetricsBuilderConfig()},
=======
			config:           &Config{MetricsBuilderConfig: metadata.DefaultMetricsBuilderConfig()},
>>>>>>> 592374af
			connectionsFunc:  func(context.Context, string) ([]net.ConnectionStat, error) { return nil, errors.New("err3") },
			expectedErr:      "failed to read TCP connections: err3",
			expectedErrCount: connectionsMetricsLen,
		},
		{
			name: "Conntrack error ignored if metric disabled",
			config: &Config{
				MetricsBuilderConfig: metadata.DefaultMetricsBuilderConfig(), // conntrack metrics are disabled by default
			},
			conntrackFunc:           func(ctx context.Context) ([]net.FilterStat, error) { return nil, errors.New("conntrack failed") },
			expectConntrakMetrics:   true,
			expectConnectionsMetric: true,
		},
		{
			name: "Connections metrics is disabled",
<<<<<<< HEAD
			config: func() Config {
				cfg := Config{MetricsBuilderConfig: metadata.DefaultMetricsBuilderConfig()}
				cfg.MetricsBuilderConfig.Metrics.SystemNetworkConnections.Enabled = false
				return cfg
=======
			config: func() *Config {
				cfg := Config{MetricsBuilderConfig: metadata.DefaultMetricsBuilderConfig()}
				cfg.MetricsBuilderConfig.Metrics.SystemNetworkConnections.Enabled = false
				return &cfg
>>>>>>> 592374af
			}(),
			connectionsFunc: func(ctx context.Context, s string) ([]net.ConnectionStat, error) {
				panic("should not be called")
			},
			expectConntrakMetrics: true,
		},
	}

	for _, test := range testCases {
		t.Run(test.name, func(t *testing.T) {
			scraper, err := newNetworkScraper(context.Background(), receivertest.NewNopCreateSettings(), test.config)
			if test.mutateScraper != nil {
				test.mutateScraper(scraper)
			}
			if test.newErrRegex != "" {
				require.Error(t, err)
				require.Regexp(t, test.newErrRegex, err)
				return
			}
			require.NoError(t, err, "Failed to create network scraper: %v", err)

			if test.bootTimeFunc != nil {
				scraper.bootTime = test.bootTimeFunc
			}
			if test.ioCountersFunc != nil {
				scraper.ioCounters = test.ioCountersFunc
			}
			if test.connectionsFunc != nil {
				scraper.connections = test.connectionsFunc
			}
			if test.conntrackFunc != nil {
				scraper.conntrack = test.conntrackFunc
			}

			err = scraper.start(context.Background(), componenttest.NewNopHost())
			if test.initializationErr != "" {
				assert.EqualError(t, err, test.initializationErr)
				return
			}
			require.NoError(t, err, "Failed to initialize network scraper: %v", err)

			md, err := scraper.scrape(context.Background())
			if test.expectedErr != "" {
				assert.EqualError(t, err, test.expectedErr)

				isPartial := scrapererror.IsPartialScrapeError(err)
				assert.True(t, isPartial)
				if isPartial {
					var scraperErr scrapererror.PartialScrapeError
					require.ErrorAs(t, err, &scraperErr)
					assert.Equal(t, test.expectedErrCount, scraperErr.Failed)
				}

				return
			}
			require.NoError(t, err, "Failed to scrape metrics: %v", err)

			expectedMetricCount := 0
			if test.expectConntrakMetrics {
				expectedMetricCount += 4
			}
			if test.expectConnectionsMetric {
				expectedMetricCount++
			}
			assert.Equal(t, expectedMetricCount, md.MetricCount())

			metrics := md.ResourceMetrics().At(0).ScopeMetrics().At(0).Metrics()
			idx := 0
			if test.expectConnectionsMetric {
				assertNetworkConnectionsMetricValid(t, metrics.At(idx))
				idx++
			}
			if test.expectConntrakMetrics {
				assertNetworkIOMetricValid(t, metrics.At(idx), "system.network.dropped",
					test.expectedStartTime)
				assertNetworkIOMetricValid(t, metrics.At(idx+1), "system.network.errors", test.expectedStartTime)
				assertNetworkIOMetricValid(t, metrics.At(idx+2), "system.network.io", test.expectedStartTime)
				assertNetworkIOMetricValid(t, metrics.At(idx+3), "system.network.packets",
					test.expectedStartTime)
				internal.AssertSameTimeStampForMetrics(t, metrics, idx, idx+4)
			}
		})
	}
}

func assertNetworkIOMetricValid(t *testing.T, metric pmetric.Metric, expectedName string, startTime pcommon.Timestamp) {
	assert.Equal(t, expectedName, metric.Name())
	if startTime != 0 {
		internal.AssertSumMetricStartTimeEquals(t, metric, startTime)
	}
	assert.GreaterOrEqual(t, metric.Sum().DataPoints().Len(), 2)
	internal.AssertSumMetricHasAttribute(t, metric, 0, "device")
	internal.AssertSumMetricHasAttribute(t, metric, 0, "direction")
}

func assertNetworkConnectionsMetricValid(t *testing.T, metric pmetric.Metric) {
	assert.Equal(t, metric.Name(), "system.network.connections")
	internal.AssertSumMetricHasAttributeValue(t, metric, 0, "protocol",
		pcommon.NewValueStr(metadata.AttributeProtocolTcp.String()))
	internal.AssertSumMetricHasAttribute(t, metric, 0, "state")
	assert.Equal(t, 12, metric.Sum().DataPoints().Len())
}<|MERGE_RESOLUTION|>--- conflicted
+++ resolved
@@ -25,11 +25,7 @@
 func TestScrape(t *testing.T) {
 	type testCase struct {
 		name                    string
-<<<<<<< HEAD
-		config                  Config
-=======
 		config                  *Config
->>>>>>> 592374af
 		bootTimeFunc            func(context.Context) (uint64, error)
 		ioCountersFunc          func(context.Context, bool) ([]net.IOCountersStat, error)
 		connectionsFunc         func(context.Context, string) ([]net.ConnectionStat, error)
@@ -100,20 +96,14 @@
 		},
 		{
 			name:                    "Boot Time Error",
-<<<<<<< HEAD
-=======
 			config:                  &Config{},
->>>>>>> 592374af
 			bootTimeFunc:            func(context.Context) (uint64, error) { return 0, errors.New("err1") },
 			initializationErr:       "err1",
 			expectConnectionsMetric: true,
 		},
 		{
 			name:                    "IOCounters Error",
-<<<<<<< HEAD
-=======
 			config:                  &Config{},
->>>>>>> 592374af
 			ioCountersFunc:          func(context.Context, bool) ([]net.IOCountersStat, error) { return nil, errors.New("err2") },
 			expectedErr:             "failed to read network IO stats: err2",
 			expectedErrCount:        networkMetricsLen,
@@ -121,11 +111,7 @@
 		},
 		{
 			name:             "Connections Error",
-<<<<<<< HEAD
-			config:           Config{MetricsBuilderConfig: metadata.DefaultMetricsBuilderConfig()},
-=======
 			config:           &Config{MetricsBuilderConfig: metadata.DefaultMetricsBuilderConfig()},
->>>>>>> 592374af
 			connectionsFunc:  func(context.Context, string) ([]net.ConnectionStat, error) { return nil, errors.New("err3") },
 			expectedErr:      "failed to read TCP connections: err3",
 			expectedErrCount: connectionsMetricsLen,
@@ -141,17 +127,10 @@
 		},
 		{
 			name: "Connections metrics is disabled",
-<<<<<<< HEAD
-			config: func() Config {
-				cfg := Config{MetricsBuilderConfig: metadata.DefaultMetricsBuilderConfig()}
-				cfg.MetricsBuilderConfig.Metrics.SystemNetworkConnections.Enabled = false
-				return cfg
-=======
 			config: func() *Config {
 				cfg := Config{MetricsBuilderConfig: metadata.DefaultMetricsBuilderConfig()}
 				cfg.MetricsBuilderConfig.Metrics.SystemNetworkConnections.Enabled = false
 				return &cfg
->>>>>>> 592374af
 			}(),
 			connectionsFunc: func(ctx context.Context, s string) ([]net.ConnectionStat, error) {
 				panic("should not be called")
