[comment]: <> (Code generated by mdatagen. DO NOT EDIT.)

# hostmetricsreceiver/cpu

**Parent Component:** hostmetrics

## Default Metrics

The following metrics are emitted by default. Each of them can be disabled by applying the following configuration:

```yaml
metrics:
  <metric_name>:
    enabled: false
```

### system.cpu.time

Total seconds each logical CPU spent on each mode.

| Unit | Metric Type | Value Type | Aggregation Temporality | Monotonic |
| ---- | ----------- | ---------- | ----------------------- | --------- |
| s | Sum | Double | Cumulative | true |

#### Attributes

| Name | Description | Values |
| ---- | ----------- | ------ |
| cpu | Logical CPU number starting at 0. | Any Str |
| state | Breakdown of CPU usage by type. | Str: ``idle``, ``interrupt``, ``nice``, ``softirq``, ``steal``, ``system``, ``user``, ``wait`` |

## Optional Metrics

The following metrics are not emitted by default. Each of them can be enabled by applying the following configuration:

```yaml
metrics:
  <metric_name>:
    enabled: true
```

<<<<<<< HEAD
=======
### system.cpu.frequency

Current frequency of the CPU core in Hz.

| Unit | Metric Type | Value Type |
| ---- | ----------- | ---------- |
| Hz | Gauge | Double |

#### Attributes

| Name | Description | Values |
| ---- | ----------- | ------ |
| cpu | Logical CPU number starting at 0. | Any Str |

>>>>>>> 592374af
### system.cpu.logical.count

Number of available logical CPUs.

| Unit | Metric Type | Value Type | Aggregation Temporality | Monotonic |
| ---- | ----------- | ---------- | ----------------------- | --------- |
| {cpu} | Sum | Int | Cumulative | false |

### system.cpu.physical.count

Number of available physical CPUs.

| Unit | Metric Type | Value Type | Aggregation Temporality | Monotonic |
| ---- | ----------- | ---------- | ----------------------- | --------- |
| {cpu} | Sum | Int | Cumulative | false |

### system.cpu.utilization

Difference in system.cpu.time since the last measurement per logical CPU, divided by the elapsed time (value in interval [0,1]).

| Unit | Metric Type | Value Type |
| ---- | ----------- | ---------- |
| 1 | Gauge | Double |

#### Attributes

| Name | Description | Values |
| ---- | ----------- | ------ |
| cpu | Logical CPU number starting at 0. | Any Str |
| state | Breakdown of CPU usage by type. | Str: ``idle``, ``interrupt``, ``nice``, ``softirq``, ``steal``, ``system``, ``user``, ``wait`` |<|MERGE_RESOLUTION|>--- conflicted
+++ resolved
@@ -39,8 +39,6 @@
     enabled: true
 ```
 
-<<<<<<< HEAD
-=======
 ### system.cpu.frequency
 
 Current frequency of the CPU core in Hz.
@@ -55,7 +53,6 @@
 | ---- | ----------- | ------ |
 | cpu | Logical CPU number starting at 0. | Any Str |
 
->>>>>>> 592374af
 ### system.cpu.logical.count
 
 Number of available logical CPUs.
