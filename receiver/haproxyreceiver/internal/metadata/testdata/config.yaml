default:
all_set:
  metrics:
    haproxy.bytes.input:
      enabled: true
    haproxy.bytes.output:
      enabled: true
    haproxy.clients.canceled:
      enabled: true
    haproxy.compression.bypass:
      enabled: true
    haproxy.compression.count:
      enabled: true
    haproxy.compression.input:
      enabled: true
    haproxy.compression.output:
      enabled: true
    haproxy.connections.errors:
      enabled: true
    haproxy.connections.rate:
      enabled: true
    haproxy.connections.retries:
      enabled: true
    haproxy.connections.total:
      enabled: true
    haproxy.downtime:
      enabled: true
    haproxy.failed_checks:
      enabled: true
    haproxy.requests.denied:
      enabled: true
    haproxy.requests.errors:
      enabled: true
    haproxy.requests.queued:
      enabled: true
    haproxy.requests.rate:
      enabled: true
    haproxy.requests.redispatched:
      enabled: true
    haproxy.requests.total:
      enabled: true
    haproxy.responses.denied:
      enabled: true
    haproxy.responses.errors:
      enabled: true
    haproxy.server_selected.total:
      enabled: true
    haproxy.sessions.average:
      enabled: true
    haproxy.sessions.count:
      enabled: true
    haproxy.sessions.rate:
      enabled: true
    haproxy.sessions.total:
      enabled: true
  resource_attributes:
    haproxy.addr:
      enabled: true
    haproxy.proxy_name:
      enabled: true
<<<<<<< HEAD
    haproxy.iid:
      enabled: true
    haproxy.pid:
      enabled: true
    haproxy.proxy_name:
      enabled: true
    haproxy.service_name:
      enabled: true
    haproxy.sid:
      enabled: true
    haproxy.type:
      enabled: true
    haproxy.url:
      enabled: true
=======
    haproxy.service_name:
      enabled: true
>>>>>>> 592374af
none_set:
  metrics:
    haproxy.bytes.input:
      enabled: false
    haproxy.bytes.output:
      enabled: false
    haproxy.clients.canceled:
      enabled: false
    haproxy.compression.bypass:
      enabled: false
    haproxy.compression.count:
      enabled: false
    haproxy.compression.input:
      enabled: false
    haproxy.compression.output:
      enabled: false
    haproxy.connections.errors:
      enabled: false
    haproxy.connections.rate:
      enabled: false
    haproxy.connections.retries:
      enabled: false
    haproxy.connections.total:
      enabled: false
    haproxy.downtime:
      enabled: false
    haproxy.failed_checks:
      enabled: false
    haproxy.requests.denied:
      enabled: false
    haproxy.requests.errors:
      enabled: false
    haproxy.requests.queued:
      enabled: false
    haproxy.requests.rate:
      enabled: false
    haproxy.requests.redispatched:
      enabled: false
    haproxy.requests.total:
      enabled: false
    haproxy.responses.denied:
      enabled: false
    haproxy.responses.errors:
      enabled: false
    haproxy.server_selected.total:
      enabled: false
    haproxy.sessions.average:
      enabled: false
    haproxy.sessions.count:
      enabled: false
    haproxy.sessions.rate:
      enabled: false
    haproxy.sessions.total:
      enabled: false
  resource_attributes:
    haproxy.addr:
      enabled: false
<<<<<<< HEAD
    haproxy.algo:
      enabled: false
    haproxy.iid:
      enabled: false
    haproxy.pid:
      enabled: false
    haproxy.proxy_name:
      enabled: false
    haproxy.service_name:
      enabled: false
    haproxy.sid:
      enabled: false
    haproxy.type:
      enabled: false
    haproxy.url:
=======
    haproxy.proxy_name:
      enabled: false
    haproxy.service_name:
>>>>>>> 592374af
      enabled: false<|MERGE_RESOLUTION|>--- conflicted
+++ resolved
@@ -58,25 +58,8 @@
       enabled: true
     haproxy.proxy_name:
       enabled: true
-<<<<<<< HEAD
-    haproxy.iid:
-      enabled: true
-    haproxy.pid:
-      enabled: true
-    haproxy.proxy_name:
-      enabled: true
     haproxy.service_name:
       enabled: true
-    haproxy.sid:
-      enabled: true
-    haproxy.type:
-      enabled: true
-    haproxy.url:
-      enabled: true
-=======
-    haproxy.service_name:
-      enabled: true
->>>>>>> 592374af
 none_set:
   metrics:
     haproxy.bytes.input:
@@ -134,25 +117,7 @@
   resource_attributes:
     haproxy.addr:
       enabled: false
-<<<<<<< HEAD
-    haproxy.algo:
-      enabled: false
-    haproxy.iid:
-      enabled: false
-    haproxy.pid:
-      enabled: false
     haproxy.proxy_name:
       enabled: false
     haproxy.service_name:
-      enabled: false
-    haproxy.sid:
-      enabled: false
-    haproxy.type:
-      enabled: false
-    haproxy.url:
-=======
-    haproxy.proxy_name:
-      enabled: false
-    haproxy.service_name:
->>>>>>> 592374af
       enabled: false