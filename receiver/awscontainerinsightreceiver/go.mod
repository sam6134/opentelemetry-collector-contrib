--- conflicted
+++ resolved
@@ -146,16 +146,10 @@
 	gopkg.in/yaml.v2 v2.4.0 // indirect
 	gopkg.in/yaml.v3 v3.0.1 // indirect
 	gotest.tools/v3 v3.0.3 // indirect
-<<<<<<< HEAD
-	k8s.io/klog/v2 v2.90.1 // indirect
-	k8s.io/kube-openapi v0.0.0-20230501164219-8b0f38b5fd1f // indirect
-	k8s.io/kubelet v0.27.3 // indirect
-	k8s.io/utils v0.0.0-20230209194617-a36077c30491 // indirect
-=======
 	k8s.io/klog/v2 v2.110.1 // indirect
 	k8s.io/kube-openapi v0.0.0-20231010175941-2dd684a91f00 // indirect
 	k8s.io/utils v0.0.0-20230726121419-3b25d923346b // indirect
->>>>>>> 51289a1d
+  k8s.io/kubelet v0.27.3 // indirect
 	sigs.k8s.io/json v0.0.0-20221116044647-bc3834ca7abd // indirect
 	sigs.k8s.io/structured-merge-diff/v4 v4.4.1 // indirect
 	sigs.k8s.io/yaml v1.3.0 // indirect
