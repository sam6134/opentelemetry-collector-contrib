--- conflicted
+++ resolved
@@ -58,15 +58,10 @@
 	// The default value is false.
 	EnableControlPlaneMetrics bool `mapstructure:"enable_control_plane_metrics"`
 
-<<<<<<< HEAD
-	// EnableGpuMetric toggles GPU monitoring where metrics are scraped from vendor specific sources
-	EnableGpuMetric bool `mapstructure:"gpu_metrics"`
+	// EnableAcceleratedComputeMetrics enabled features with accelerated compute resources where metrics are scraped from vendor specific sources
+	EnableAcceleratedComputeMetrics bool `mapstructure:"accelerated_compute_metrics"`
 
 	// EnableNeuronMetric toggles Neuron monitoring where metrics are scraped from neuron monitor
 	// The default value is false.
 	EnableNeuronMetric bool `mapstructure:"neuron_metrics"`
-=======
-	// EnableAcceleratedComputeMetrics enabled features with accelerated compute resources where metrics are scraped from vendor specific sources
-	EnableAcceleratedComputeMetrics bool `mapstructure:"accelerated_compute_metrics"`
->>>>>>> 852fff7f
 }