// Copyright The OpenTelemetry Authors
// SPDX-License-Identifier: Apache-2.0

package awscontainerinsightreceiver // import "github.com/open-telemetry/opentelemetry-collector-contrib/receiver/awscontainerinsightreceiver"

import (
	"context"
	"errors"
	"time"

	"github.com/open-telemetry/opentelemetry-collector-contrib/receiver/awscontainerinsightreceiver/internal/gpu"
	"github.com/open-telemetry/opentelemetry-collector-contrib/receiver/awscontainerinsightreceiver/internal/neuron"
	"github.com/open-telemetry/opentelemetry-collector-contrib/receiver/awscontainerinsightreceiver/internal/prometheusscraper"
	"go.opentelemetry.io/collector/component"
	"go.opentelemetry.io/collector/consumer"
	"go.opentelemetry.io/collector/pdata/pmetric"
	"go.opentelemetry.io/collector/receiver"
	"go.uber.org/zap"
	"k8s.io/client-go/rest"

	ci "github.com/open-telemetry/opentelemetry-collector-contrib/internal/aws/containerinsight"
	"github.com/open-telemetry/opentelemetry-collector-contrib/internal/aws/k8s/k8sclient"
	"github.com/open-telemetry/opentelemetry-collector-contrib/receiver/awscontainerinsightreceiver/internal/cadvisor"
	ecsinfo "github.com/open-telemetry/opentelemetry-collector-contrib/receiver/awscontainerinsightreceiver/internal/ecsInfo"
	"github.com/open-telemetry/opentelemetry-collector-contrib/receiver/awscontainerinsightreceiver/internal/gpu"
	hostInfo "github.com/open-telemetry/opentelemetry-collector-contrib/receiver/awscontainerinsightreceiver/internal/host"
	"github.com/open-telemetry/opentelemetry-collector-contrib/receiver/awscontainerinsightreceiver/internal/k8sapiserver"
	"github.com/open-telemetry/opentelemetry-collector-contrib/receiver/awscontainerinsightreceiver/internal/stores"
)

var _ receiver.Metrics = (*awsContainerInsightReceiver)(nil)

type metricsProvider interface {
	GetMetrics() []pmetric.Metrics
	Shutdown() error
}

// awsContainerInsightReceiver implements the receiver.Metrics
type awsContainerInsightReceiver struct {
<<<<<<< HEAD
	settings             component.TelemetrySettings
	nextConsumer         consumer.Metrics
	config               *Config
	cancel               context.CancelFunc
	cadvisor             metricsProvider
	k8sapiserver         metricsProvider
	prometheusScraper    *k8sapiserver.PrometheusScraper
	k8sDecorator         *stores.K8sDecorator
	podResourcesStore    *stores.PodResourcesStore
	dcgmScraper          *prometheusscraper.SimplePrometheusScraper
	neuronMonitorScraper *prometheusscraper.SimplePrometheusScraper
=======
	settings          component.TelemetrySettings
	nextConsumer      consumer.Metrics
	config            *Config
	cancel            context.CancelFunc
	cadvisor          metricsProvider
	k8sapiserver      metricsProvider
	prometheusScraper *k8sapiserver.PrometheusScraper
	dcgmScraper       *gpu.DcgmScraper
>>>>>>> 9cb314e7
}

// newAWSContainerInsightReceiver creates the aws container insight receiver with the given parameters.
func newAWSContainerInsightReceiver(
	settings component.TelemetrySettings,
	config *Config,
	nextConsumer consumer.Metrics) (receiver.Metrics, error) {
	if nextConsumer == nil {
		return nil, component.ErrNilNextConsumer
	}

	r := &awsContainerInsightReceiver{
		settings:     settings,
		nextConsumer: nextConsumer,
		config:       config,
	}
	return r, nil
}

// Start collecting metrics from cadvisor and k8s api server (if it is an elected leader)
func (acir *awsContainerInsightReceiver) Start(ctx context.Context, host component.Host) error {
	ctx, acir.cancel = context.WithCancel(ctx)

	hostinfo, err := hostInfo.NewInfo(acir.config.AWSSessionSettings, acir.config.ContainerOrchestrator, acir.config.CollectionInterval, acir.settings.Logger, hostInfo.WithClusterName(acir.config.ClusterName))
	if err != nil {
		return err
	}

	if acir.config.ContainerOrchestrator == ci.EKS {
		acir.k8sDecorator, err = stores.NewK8sDecorator(ctx, acir.config.TagService, acir.config.PrefFullPodName, acir.config.AddFullPodNameMetricLabel, acir.config.AddContainerNameMetricLabel, acir.config.EnableControlPlaneMetrics, acir.settings.Logger)
		if err != nil {
			return err
		}

		decoratorOption := cadvisor.WithDecorator(acir.k8sDecorator)
		acir.cadvisor, err = cadvisor.New(acir.config.ContainerOrchestrator, hostinfo, acir.settings.Logger, decoratorOption)
		if err != nil {
			return err
		}

		leaderElection, err := k8sapiserver.NewLeaderElection(acir.settings.Logger, k8sapiserver.WithLeaderLockName(acir.config.LeaderLockName),
			k8sapiserver.WithLeaderLockUsingConfigMapOnly(acir.config.LeaderLockUsingConfigMapOnly))
		if err != nil {
			return err
		}

		acir.k8sapiserver, err = k8sapiserver.NewK8sAPIServer(hostinfo, acir.settings.Logger, leaderElection, acir.config.AddFullPodNameMetricLabel, acir.config.EnableControlPlaneMetrics)
		if err != nil {
			return err
		}
		err = acir.initPrometheusScraper(ctx, host, hostinfo, leaderElection)
		if err != nil {
			acir.settings.Logger.Debug("Unable to start kube apiserver prometheus scraper", zap.Error(err))
		}

<<<<<<< HEAD
		err = acir.initDcgmScraper(ctx, host, hostinfo, acir.k8sDecorator)
		if err != nil {
			acir.settings.Logger.Debug("Unable to start dcgm scraper", zap.Error(err))
		}

		err = acir.initNeuronScraper(ctx, host, hostinfo, acir.k8sDecorator)
		if err != nil {
			acir.settings.Logger.Debug("Unable to start neuron scraper", zap.Error(err))
		}
=======
		err = acir.initDcgmScraper(ctx, host, hostinfo, k8sDecorator)
		if err != nil {
			acir.settings.Logger.Debug("Unable to start dcgm scraper", zap.Error(err))
		}
>>>>>>> 9cb314e7
	}
	if acir.config.ContainerOrchestrator == ci.ECS {

		ecsInfo, err := ecsinfo.NewECSInfo(acir.config.CollectionInterval, hostinfo, host, acir.settings, ecsinfo.WithClusterName(acir.config.ClusterName))
		if err != nil {
			return err
		}

		ecsOption := cadvisor.WithECSInfoCreator(ecsInfo)

		acir.cadvisor, err = cadvisor.New(acir.config.ContainerOrchestrator, hostinfo, acir.settings.Logger, ecsOption)
		if err != nil {
			return err
		}
	}

	go func() {
		// cadvisor collects data at dynamical intervals (from 1 to 15 seconds). If the ticker happens
		// at beginning of a minute, it might read the data collected at end of last minute. To avoid this,
		// we want to wait until at least two cadvisor collection intervals happens before collecting the metrics
		secondsInMin := time.Now().Second()
		if secondsInMin < 30 {
			time.Sleep(time.Duration(30-secondsInMin) * time.Second)
		}
		ticker := time.NewTicker(acir.config.CollectionInterval)
		defer ticker.Stop()

		for {
			select {
			case <-ticker.C:
				_ = acir.collectData(ctx)
			case <-ctx.Done():
				return
			}
		}
	}()

	return nil
}

func (acir *awsContainerInsightReceiver) initPrometheusScraper(ctx context.Context, host component.Host, hostinfo *hostInfo.Info, leaderElection *k8sapiserver.LeaderElection) error {
	if !acir.config.EnableControlPlaneMetrics {
		return nil
	}

	endpoint, err := acir.getK8sAPIServerEndpoint()
	if err != nil {
		return err
	}

	acir.settings.Logger.Debug("kube apiserver endpoint found", zap.String("endpoint", endpoint))
	// use the same leader

	restConfig, err := rest.InClusterConfig()
	if err != nil {
		return err
	}
	bearerToken := restConfig.BearerToken
	if bearerToken == "" {
		return errors.New("bearer token was empty")
	}

	acir.prometheusScraper, err = k8sapiserver.NewPrometheusScraper(k8sapiserver.PrometheusScraperOpts{
		Ctx:                 ctx,
		TelemetrySettings:   acir.settings,
		Endpoint:            endpoint,
		Consumer:            acir.nextConsumer,
		Host:                host,
		ClusterNameProvider: hostinfo,
		LeaderElection:      leaderElection,
		BearerToken:         bearerToken,
	})
	return err
}
func (acir *awsContainerInsightReceiver) initDcgmScraper(ctx context.Context, host component.Host, hostinfo *hostInfo.Info, decorator *stores.K8sDecorator) error {
	if !acir.config.EnableAcceleratedComputeMetrics {
		return nil
	}

<<<<<<< HEAD
	decoConsumer := prometheusscraper.DecorateConsumer{
		ContainerOrchestrator: ci.EKS,
		NextConsumer:          acir.nextConsumer,
		MetricType:            ci.TypeNeuronContainer,
		K8sDecorator:          decorator,
		Logger:                acir.settings.Logger,
	}

	scraperOpts := prometheusscraper.SimplePrometheusScraperOpts{
		Ctx:               ctx,
		TelemetrySettings: acir.settings,
		Consumer:          &decoConsumer,
		Host:              host,
		ScraperConfigs:    gpu.GetScraperConfig(hostinfo),
		HostInfoProvider:  hostinfo,
		Logger:            acir.settings.Logger,
	}

	var err error
	acir.dcgmScraper, err = prometheusscraper.NewSimplePrometheusScraper(scraperOpts)
	return err
}

func (acir *awsContainerInsightReceiver) initNeuronScraper(ctx context.Context, host component.Host, hostinfo *hostInfo.Info, decorator *stores.K8sDecorator) error {
	// if !acir.config.EnableNeuronMetric {
	// 	return nil
	// }

	decoConsumer := prometheusscraper.DecorateConsumer{
		ContainerOrchestrator: ci.EKS,
		NextConsumer:          acir.nextConsumer,
		MetricType:            ci.TypeNeuronContainer,
		K8sDecorator:          decorator,
		Logger:                acir.settings.Logger,
	}

	acir.podResourcesStore = stores.NewPodResourcesStore(acir.settings.Logger)
	acir.podResourcesStore.AddResourceName("aws.amazon.com/neuroncore")
	acir.podResourcesStore.AddResourceName("aws.amazon.com/neuron")
	acir.podResourcesStore.AddResourceName("aws.amazon.com/neurondevice")

	podAttributesDecoratorConsumer := neuron.PodAttributesDecoratorConsumer{
		NextConsumer:      &decoConsumer,
		PodResourcesStore: acir.podResourcesStore,
		Logger:            acir.settings.Logger,
	}

	scraperOpts := prometheusscraper.SimplePrometheusScraperOpts{
		Ctx:               ctx,
		TelemetrySettings: acir.settings,
		Consumer:          &podAttributesDecoratorConsumer,
		Host:              host,
		ScraperConfigs:    neuron.GetNeuronScrapeConfig(hostinfo),
		HostInfoProvider:  hostinfo,
		Logger:            acir.settings.Logger,
	}

	var err error
	acir.neuronMonitorScraper, err = prometheusscraper.NewSimplePrometheusScraper(scraperOpts)
=======
	var err error
	acir.dcgmScraper, err = gpu.NewDcgmScraper(gpu.DcgmScraperOpts{
		Ctx:               ctx,
		TelemetrySettings: acir.settings,
		Consumer:          acir.nextConsumer,
		Host:              host,
		HostInfoProvider:  hostinfo,
		K8sDecorator:      decorator,
		Logger:            acir.settings.Logger,
	})
>>>>>>> 9cb314e7
	return err
}

// Shutdown stops the awsContainerInsightReceiver receiver.
func (acir *awsContainerInsightReceiver) Shutdown(context.Context) error {
	if acir.prometheusScraper != nil {
		acir.prometheusScraper.Shutdown() //nolint:errcheck
	}

	if acir.cancel == nil {
		return nil
	}
	acir.cancel()

	var errs error

	if acir.k8sapiserver != nil {
		errs = errors.Join(errs, acir.k8sapiserver.Shutdown())
	}
	if acir.cadvisor != nil {
		errs = errors.Join(errs, acir.cadvisor.Shutdown())
	}

	if acir.dcgmScraper != nil {
		acir.dcgmScraper.Shutdown()
	}

<<<<<<< HEAD
	if acir.neuronMonitorScraper != nil {
		acir.neuronMonitorScraper.Shutdown()
	}

	if acir.k8sDecorator != nil {
		acir.k8sDecorator.Shutdown()
	}

	if acir.podResourcesStore != nil {
		acir.podResourcesStore.Shutdown()
	}

=======
>>>>>>> 9cb314e7
	return errs

}

// collectData collects container stats from Amazon ECS Task Metadata Endpoint
func (acir *awsContainerInsightReceiver) collectData(ctx context.Context) error {
	var mds []pmetric.Metrics
	if acir.cadvisor == nil && acir.k8sapiserver == nil {
		err := errors.New("both cadvisor and k8sapiserver failed to start")
		acir.settings.Logger.Error("Failed to collect stats", zap.Error(err))
		return err
	}

	if acir.cadvisor != nil {
		mds = append(mds, acir.cadvisor.GetMetrics()...)
	}

	if acir.k8sapiserver != nil {
		mds = append(mds, acir.k8sapiserver.GetMetrics()...)
	}

	if acir.prometheusScraper != nil {
		// this does not return any metrics, it just indirectly ensures scraping is running on a leader
		acir.prometheusScraper.GetMetrics() //nolint:errcheck
	}

<<<<<<< HEAD
	// if acir.dcgmScraper != nil {
	// 	acir.dcgmScraper.GetMetrics() //nolint:errcheck
	// }

	acir.settings.Logger.Info("We will start the Neuron Scraper")

	if acir.neuronMonitorScraper != nil {
		acir.settings.Logger.Info("Neuron Scraper is not NIL")
		acir.neuronMonitorScraper.GetMetrics() //nolint:errcheck
	}

	acir.settings.Logger.Info("If this happened Neuron is started or not")

=======
	if acir.dcgmScraper != nil {
		acir.dcgmScraper.GetMetrics() //nolint:errcheck
	}

>>>>>>> 9cb314e7
	for _, md := range mds {
		err := acir.nextConsumer.ConsumeMetrics(ctx, md)
		if err != nil {
			return err
		}
	}

	return nil
}

func (acir *awsContainerInsightReceiver) getK8sAPIServerEndpoint() (string, error) {
	k8sClient := k8sclient.Get(acir.settings.Logger)
	if k8sClient == nil {
		return "", errors.New("cannot start k8s client, unable to find K8sApiServer endpoint")
	}
	endpoint := k8sClient.GetClientSet().CoreV1().RESTClient().Get().AbsPath("/").URL().Hostname()

	return endpoint, nil
}<|MERGE_RESOLUTION|>--- conflicted
+++ resolved
@@ -37,7 +37,6 @@
 
 // awsContainerInsightReceiver implements the receiver.Metrics
 type awsContainerInsightReceiver struct {
-<<<<<<< HEAD
 	settings             component.TelemetrySettings
 	nextConsumer         consumer.Metrics
 	config               *Config
@@ -49,16 +48,6 @@
 	podResourcesStore    *stores.PodResourcesStore
 	dcgmScraper          *prometheusscraper.SimplePrometheusScraper
 	neuronMonitorScraper *prometheusscraper.SimplePrometheusScraper
-=======
-	settings          component.TelemetrySettings
-	nextConsumer      consumer.Metrics
-	config            *Config
-	cancel            context.CancelFunc
-	cadvisor          metricsProvider
-	k8sapiserver      metricsProvider
-	prometheusScraper *k8sapiserver.PrometheusScraper
-	dcgmScraper       *gpu.DcgmScraper
->>>>>>> 9cb314e7
 }
 
 // newAWSContainerInsightReceiver creates the aws container insight receiver with the given parameters.
@@ -114,7 +103,6 @@
 			acir.settings.Logger.Debug("Unable to start kube apiserver prometheus scraper", zap.Error(err))
 		}
 
-<<<<<<< HEAD
 		err = acir.initDcgmScraper(ctx, host, hostinfo, acir.k8sDecorator)
 		if err != nil {
 			acir.settings.Logger.Debug("Unable to start dcgm scraper", zap.Error(err))
@@ -124,12 +112,7 @@
 		if err != nil {
 			acir.settings.Logger.Debug("Unable to start neuron scraper", zap.Error(err))
 		}
-=======
-		err = acir.initDcgmScraper(ctx, host, hostinfo, k8sDecorator)
-		if err != nil {
-			acir.settings.Logger.Debug("Unable to start dcgm scraper", zap.Error(err))
-		}
->>>>>>> 9cb314e7
+
 	}
 	if acir.config.ContainerOrchestrator == ci.ECS {
 
@@ -209,7 +192,6 @@
 		return nil
 	}
 
-<<<<<<< HEAD
 	decoConsumer := prometheusscraper.DecorateConsumer{
 		ContainerOrchestrator: ci.EKS,
 		NextConsumer:          acir.nextConsumer,
@@ -269,18 +251,6 @@
 
 	var err error
 	acir.neuronMonitorScraper, err = prometheusscraper.NewSimplePrometheusScraper(scraperOpts)
-=======
-	var err error
-	acir.dcgmScraper, err = gpu.NewDcgmScraper(gpu.DcgmScraperOpts{
-		Ctx:               ctx,
-		TelemetrySettings: acir.settings,
-		Consumer:          acir.nextConsumer,
-		Host:              host,
-		HostInfoProvider:  hostinfo,
-		K8sDecorator:      decorator,
-		Logger:            acir.settings.Logger,
-	})
->>>>>>> 9cb314e7
 	return err
 }
 
@@ -308,7 +278,6 @@
 		acir.dcgmScraper.Shutdown()
 	}
 
-<<<<<<< HEAD
 	if acir.neuronMonitorScraper != nil {
 		acir.neuronMonitorScraper.Shutdown()
 	}
@@ -321,8 +290,6 @@
 		acir.podResourcesStore.Shutdown()
 	}
 
-=======
->>>>>>> 9cb314e7
 	return errs
 
 }
@@ -349,7 +316,6 @@
 		acir.prometheusScraper.GetMetrics() //nolint:errcheck
 	}
 
-<<<<<<< HEAD
 	// if acir.dcgmScraper != nil {
 	// 	acir.dcgmScraper.GetMetrics() //nolint:errcheck
 	// }
@@ -363,12 +329,6 @@
 
 	acir.settings.Logger.Info("If this happened Neuron is started or not")
 
-=======
-	if acir.dcgmScraper != nil {
-		acir.dcgmScraper.GetMetrics() //nolint:errcheck
-	}
-
->>>>>>> 9cb314e7
 	for _, md := range mds {
 		err := acir.nextConsumer.ConsumeMetrics(ctx, md)
 		if err != nil {
