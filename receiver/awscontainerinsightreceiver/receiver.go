// Copyright The OpenTelemetry Authors
// SPDX-License-Identifier: Apache-2.0

package awscontainerinsightreceiver // import "github.com/open-telemetry/opentelemetry-collector-contrib/receiver/awscontainerinsightreceiver"

import (
	"context"
	"errors"
	"time"

	"github.com/open-telemetry/opentelemetry-collector-contrib/receiver/awscontainerinsightreceiver/internal/gpu"
	nueron "github.com/open-telemetry/opentelemetry-collector-contrib/receiver/awscontainerinsightreceiver/internal/neuron"
	"github.com/open-telemetry/opentelemetry-collector-contrib/receiver/awscontainerinsightreceiver/internal/prometheusscraper"
	"go.opentelemetry.io/collector/component"
	"go.opentelemetry.io/collector/consumer"
	"go.opentelemetry.io/collector/pdata/pmetric"
	"go.opentelemetry.io/collector/receiver"
	"go.uber.org/zap"
	"k8s.io/client-go/rest"

	ci "github.com/open-telemetry/opentelemetry-collector-contrib/internal/aws/containerinsight"
	"github.com/open-telemetry/opentelemetry-collector-contrib/internal/aws/k8s/k8sclient"
	"github.com/open-telemetry/opentelemetry-collector-contrib/receiver/awscontainerinsightreceiver/internal/cadvisor"
	ecsinfo "github.com/open-telemetry/opentelemetry-collector-contrib/receiver/awscontainerinsightreceiver/internal/ecsInfo"
	"github.com/open-telemetry/opentelemetry-collector-contrib/receiver/awscontainerinsightreceiver/internal/gpu"
	hostInfo "github.com/open-telemetry/opentelemetry-collector-contrib/receiver/awscontainerinsightreceiver/internal/host"
	"github.com/open-telemetry/opentelemetry-collector-contrib/receiver/awscontainerinsightreceiver/internal/k8sapiserver"
	"github.com/open-telemetry/opentelemetry-collector-contrib/receiver/awscontainerinsightreceiver/internal/stores"
)

var _ receiver.Metrics = (*awsContainerInsightReceiver)(nil)

type metricsProvider interface {
	GetMetrics() []pmetric.Metrics
	Shutdown() error
}

// awsContainerInsightReceiver implements the receiver.Metrics
type awsContainerInsightReceiver struct {
<<<<<<< HEAD
	settings             component.TelemetrySettings
	nextConsumer         consumer.Metrics
	config               *Config
	cancel               context.CancelFunc
	cadvisor             metricsProvider
	k8sapiserver         metricsProvider
	prometheusScraper    *k8sapiserver.PrometheusScraper
	dcgmScraper          *gpu.DcgmScraper
	neuronMonitorScraper *prometheusscraper.SimplePromethuesScraper
=======
	settings          component.TelemetrySettings
	nextConsumer      consumer.Metrics
	config            *Config
	cancel            context.CancelFunc
	cadvisor          metricsProvider
	k8sapiserver      metricsProvider
	prometheusScraper *k8sapiserver.PrometheusScraper
	dcgmScraper       *gpu.DcgmScraper
>>>>>>> 852fff7f
}

// newAWSContainerInsightReceiver creates the aws container insight receiver with the given parameters.
func newAWSContainerInsightReceiver(
	settings component.TelemetrySettings,
	config *Config,
	nextConsumer consumer.Metrics) (receiver.Metrics, error) {
	if nextConsumer == nil {
		return nil, component.ErrNilNextConsumer
	}

	r := &awsContainerInsightReceiver{
		settings:     settings,
		nextConsumer: nextConsumer,
		config:       config,
	}
	return r, nil
}

// Start collecting metrics from cadvisor and k8s api server (if it is an elected leader)
func (acir *awsContainerInsightReceiver) Start(ctx context.Context, host component.Host) error {
	ctx, acir.cancel = context.WithCancel(ctx)

	hostinfo, err := hostInfo.NewInfo(acir.config.AWSSessionSettings, acir.config.ContainerOrchestrator, acir.config.CollectionInterval, acir.settings.Logger, hostInfo.WithClusterName(acir.config.ClusterName))
	if err != nil {
		return err
	}

	if acir.config.ContainerOrchestrator == ci.EKS {
		k8sDecorator, err := stores.NewK8sDecorator(ctx, acir.config.TagService, acir.config.PrefFullPodName, acir.config.AddFullPodNameMetricLabel, acir.config.AddContainerNameMetricLabel, acir.config.EnableControlPlaneMetrics, acir.settings.Logger)
		if err != nil {
			return err
		}

		decoratorOption := cadvisor.WithDecorator(k8sDecorator)
		acir.cadvisor, err = cadvisor.New(acir.config.ContainerOrchestrator, hostinfo, acir.settings.Logger, decoratorOption)
		if err != nil {
			return err
		}

		leaderElection, err := k8sapiserver.NewLeaderElection(acir.settings.Logger, k8sapiserver.WithLeaderLockName(acir.config.LeaderLockName),
			k8sapiserver.WithLeaderLockUsingConfigMapOnly(acir.config.LeaderLockUsingConfigMapOnly))
		if err != nil {
			return err
		}

		acir.k8sapiserver, err = k8sapiserver.NewK8sAPIServer(hostinfo, acir.settings.Logger, leaderElection, acir.config.AddFullPodNameMetricLabel, acir.config.EnableControlPlaneMetrics)
		if err != nil {
			return err
		}
<<<<<<< HEAD

=======
>>>>>>> 852fff7f
		err = acir.initPrometheusScraper(ctx, host, hostinfo, leaderElection)
		if err != nil {
			acir.settings.Logger.Debug("Unable to start kube apiserver prometheus scraper", zap.Error(err))
		}

<<<<<<< HEAD
		simplePrometheusScraperOpts := prometheusscraper.SimplePromethuesScraperOpts{
			Ctx:               ctx,
			TelemetrySettings: acir.settings,
			Consumer:          acir.nextConsumer,
			Host:              host,
			HostInfoProvider:  hostinfo,
		}

=======
>>>>>>> 852fff7f
		err = acir.initDcgmScraper(ctx, host, hostinfo, k8sDecorator)
		if err != nil {
			acir.settings.Logger.Debug("Unable to start dcgm scraper", zap.Error(err))
		}
<<<<<<< HEAD

		err = acir.initNeuronScraper(simplePrometheusScraperOpts)
		if err != nil {
			acir.settings.Logger.Debug("Unable to start neuron scraper", zap.Error(err))
		}
=======
>>>>>>> 852fff7f
	}
	if acir.config.ContainerOrchestrator == ci.ECS {

		ecsInfo, err := ecsinfo.NewECSInfo(acir.config.CollectionInterval, hostinfo, host, acir.settings, ecsinfo.WithClusterName(acir.config.ClusterName))
		if err != nil {
			return err
		}

		ecsOption := cadvisor.WithECSInfoCreator(ecsInfo)

		acir.cadvisor, err = cadvisor.New(acir.config.ContainerOrchestrator, hostinfo, acir.settings.Logger, ecsOption)
		if err != nil {
			return err
		}
	}

	go func() {
		// cadvisor collects data at dynamical intervals (from 1 to 15 seconds). If the ticker happens
		// at beginning of a minute, it might read the data collected at end of last minute. To avoid this,
		// we want to wait until at least two cadvisor collection intervals happens before collecting the metrics
		secondsInMin := time.Now().Second()
		if secondsInMin < 30 {
			time.Sleep(time.Duration(30-secondsInMin) * time.Second)
		}
		ticker := time.NewTicker(acir.config.CollectionInterval)
		defer ticker.Stop()

		for {
			select {
			case <-ticker.C:
				_ = acir.collectData(ctx)
			case <-ctx.Done():
				return
			}
		}
	}()

	return nil
}

func (acir *awsContainerInsightReceiver) initPrometheusScraper(ctx context.Context, host component.Host, hostinfo *hostInfo.Info, leaderElection *k8sapiserver.LeaderElection) error {
	if !acir.config.EnableControlPlaneMetrics {
		return nil
	}

	endpoint, err := acir.getK8sAPIServerEndpoint()
	if err != nil {
		return err
	}

	acir.settings.Logger.Debug("kube apiserver endpoint found", zap.String("endpoint", endpoint))
	// use the same leader

	restConfig, err := rest.InClusterConfig()
	if err != nil {
		return err
	}
	bearerToken := restConfig.BearerToken
	if bearerToken == "" {
		return errors.New("bearer token was empty")
	}

	acir.prometheusScraper, err = k8sapiserver.NewPrometheusScraper(k8sapiserver.PrometheusScraperOpts{
		Ctx:                 ctx,
		TelemetrySettings:   acir.settings,
		Endpoint:            endpoint,
		Consumer:            acir.nextConsumer,
		Host:                host,
		ClusterNameProvider: hostinfo,
		LeaderElection:      leaderElection,
		BearerToken:         bearerToken,
	})
	return err
}
func (acir *awsContainerInsightReceiver) initDcgmScraper(ctx context.Context, host component.Host, hostinfo *hostInfo.Info, decorator *stores.K8sDecorator) error {
<<<<<<< HEAD
	if !acir.config.EnableGpuMetric {
=======
	if !acir.config.EnableAcceleratedComputeMetrics {
>>>>>>> 852fff7f
		return nil
	}

	var err error
	acir.dcgmScraper, err = gpu.NewDcgmScraper(gpu.DcgmScraperOpts{
		Ctx:               ctx,
		TelemetrySettings: acir.settings,
		Consumer:          acir.nextConsumer,
		Host:              host,
		HostInfoProvider:  hostinfo,
		K8sDecorator:      decorator,
		Logger:            acir.settings.Logger,
	})
	return err
}
<<<<<<< HEAD

func (acir *awsContainerInsightReceiver) initNeuronScraper(opts prometheusscraper.SimplePromethuesScraperOpts) error {
	if !acir.config.EnableNeuronMetric {
		return nil
	}

	var err error
	acir.neuronMonitorScraper, err = prometheusscraper.NewSimplePromethuesScraper(opts, nueron.GetNueronScrapeConfig(opts))
	return err
}
=======
>>>>>>> 852fff7f

// Shutdown stops the awsContainerInsightReceiver receiver.
func (acir *awsContainerInsightReceiver) Shutdown(context.Context) error {
	if acir.prometheusScraper != nil {
		acir.prometheusScraper.Shutdown() //nolint:errcheck
	}

	if acir.cancel == nil {
		return nil
	}
	acir.cancel()

	var errs error

	if acir.k8sapiserver != nil {
		errs = errors.Join(errs, acir.k8sapiserver.Shutdown())
	}
	if acir.cadvisor != nil {
		errs = errors.Join(errs, acir.cadvisor.Shutdown())
	}

	if acir.dcgmScraper != nil {
		acir.dcgmScraper.Shutdown()
	}

	return errs

}

// collectData collects container stats from Amazon ECS Task Metadata Endpoint
func (acir *awsContainerInsightReceiver) collectData(ctx context.Context) error {
	var mds []pmetric.Metrics
	if acir.cadvisor == nil && acir.k8sapiserver == nil {
		err := errors.New("both cadvisor and k8sapiserver failed to start")
		acir.settings.Logger.Error("Failed to collect stats", zap.Error(err))
		return err
	}

	if acir.cadvisor != nil {
		mds = append(mds, acir.cadvisor.GetMetrics()...)
	}

	if acir.k8sapiserver != nil {
		mds = append(mds, acir.k8sapiserver.GetMetrics()...)
	}

	if acir.prometheusScraper != nil {
		// this does not return any metrics, it just indirectly ensures scraping is running on a leader
		acir.prometheusScraper.GetMetrics() //nolint:errcheck
	}

	if acir.dcgmScraper != nil {
		acir.dcgmScraper.GetMetrics() //nolint:errcheck
	}

<<<<<<< HEAD
	if acir.neuronMonitorScraper != nil {
		acir.neuronMonitorScraper.GetMetrics() //nolint:errcheck
	}

=======
>>>>>>> 852fff7f
	for _, md := range mds {
		err := acir.nextConsumer.ConsumeMetrics(ctx, md)
		if err != nil {
			return err
		}
	}

	return nil
}

func (acir *awsContainerInsightReceiver) getK8sAPIServerEndpoint() (string, error) {
	k8sClient := k8sclient.Get(acir.settings.Logger)
	if k8sClient == nil {
		return "", errors.New("cannot start k8s client, unable to find K8sApiServer endpoint")
	}
	endpoint := k8sClient.GetClientSet().CoreV1().RESTClient().Get().AbsPath("/").URL().Hostname()

	return endpoint, nil
}<|MERGE_RESOLUTION|>--- conflicted
+++ resolved
@@ -9,7 +9,6 @@
 	"time"
 
 	"github.com/open-telemetry/opentelemetry-collector-contrib/receiver/awscontainerinsightreceiver/internal/gpu"
-	nueron "github.com/open-telemetry/opentelemetry-collector-contrib/receiver/awscontainerinsightreceiver/internal/neuron"
 	"github.com/open-telemetry/opentelemetry-collector-contrib/receiver/awscontainerinsightreceiver/internal/prometheusscraper"
 	"go.opentelemetry.io/collector/component"
 	"go.opentelemetry.io/collector/consumer"
@@ -37,7 +36,6 @@
 
 // awsContainerInsightReceiver implements the receiver.Metrics
 type awsContainerInsightReceiver struct {
-<<<<<<< HEAD
 	settings             component.TelemetrySettings
 	nextConsumer         consumer.Metrics
 	config               *Config
@@ -47,16 +45,6 @@
 	prometheusScraper    *k8sapiserver.PrometheusScraper
 	dcgmScraper          *gpu.DcgmScraper
 	neuronMonitorScraper *prometheusscraper.SimplePromethuesScraper
-=======
-	settings          component.TelemetrySettings
-	nextConsumer      consumer.Metrics
-	config            *Config
-	cancel            context.CancelFunc
-	cadvisor          metricsProvider
-	k8sapiserver      metricsProvider
-	prometheusScraper *k8sapiserver.PrometheusScraper
-	dcgmScraper       *gpu.DcgmScraper
->>>>>>> 852fff7f
 }
 
 // newAWSContainerInsightReceiver creates the aws container insight receiver with the given parameters.
@@ -107,16 +95,16 @@
 		if err != nil {
 			return err
 		}
-<<<<<<< HEAD
-
-=======
->>>>>>> 852fff7f
 		err = acir.initPrometheusScraper(ctx, host, hostinfo, leaderElection)
 		if err != nil {
 			acir.settings.Logger.Debug("Unable to start kube apiserver prometheus scraper", zap.Error(err))
 		}
 
-<<<<<<< HEAD
+		err = acir.initDcgmScraper(ctx, host, hostinfo, k8sDecorator)
+		if err != nil {
+			acir.settings.Logger.Debug("Unable to start dcgm scraper", zap.Error(err))
+		}
+
 		simplePrometheusScraperOpts := prometheusscraper.SimplePromethuesScraperOpts{
 			Ctx:               ctx,
 			TelemetrySettings: acir.settings,
@@ -125,20 +113,10 @@
 			HostInfoProvider:  hostinfo,
 		}
 
-=======
->>>>>>> 852fff7f
-		err = acir.initDcgmScraper(ctx, host, hostinfo, k8sDecorator)
-		if err != nil {
-			acir.settings.Logger.Debug("Unable to start dcgm scraper", zap.Error(err))
-		}
-<<<<<<< HEAD
-
 		err = acir.initNeuronScraper(simplePrometheusScraperOpts)
 		if err != nil {
 			acir.settings.Logger.Debug("Unable to start neuron scraper", zap.Error(err))
 		}
-=======
->>>>>>> 852fff7f
 	}
 	if acir.config.ContainerOrchestrator == ci.ECS {
 
@@ -214,11 +192,7 @@
 	return err
 }
 func (acir *awsContainerInsightReceiver) initDcgmScraper(ctx context.Context, host component.Host, hostinfo *hostInfo.Info, decorator *stores.K8sDecorator) error {
-<<<<<<< HEAD
-	if !acir.config.EnableGpuMetric {
-=======
 	if !acir.config.EnableAcceleratedComputeMetrics {
->>>>>>> 852fff7f
 		return nil
 	}
 
@@ -234,19 +208,6 @@
 	})
 	return err
 }
-<<<<<<< HEAD
-
-func (acir *awsContainerInsightReceiver) initNeuronScraper(opts prometheusscraper.SimplePromethuesScraperOpts) error {
-	if !acir.config.EnableNeuronMetric {
-		return nil
-	}
-
-	var err error
-	acir.neuronMonitorScraper, err = prometheusscraper.NewSimplePromethuesScraper(opts, nueron.GetNueronScrapeConfig(opts))
-	return err
-}
-=======
->>>>>>> 852fff7f
 
 // Shutdown stops the awsContainerInsightReceiver receiver.
 func (acir *awsContainerInsightReceiver) Shutdown(context.Context) error {
@@ -302,13 +263,10 @@
 		acir.dcgmScraper.GetMetrics() //nolint:errcheck
 	}
 
-<<<<<<< HEAD
 	if acir.neuronMonitorScraper != nil {
 		acir.neuronMonitorScraper.GetMetrics() //nolint:errcheck
 	}
 
-=======
->>>>>>> 852fff7f
 	for _, md := range mds {
 		err := acir.nextConsumer.ConsumeMetrics(ctx, md)
 		if err != nil {
