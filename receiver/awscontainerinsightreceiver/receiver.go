// Copyright The OpenTelemetry Authors
// SPDX-License-Identifier: Apache-2.0

package awscontainerinsightreceiver // import "github.com/open-telemetry/opentelemetry-collector-contrib/receiver/awscontainerinsightreceiver"

import (
	"context"
	"errors"
	"time"

	"github.com/open-telemetry/opentelemetry-collector-contrib/receiver/awscontainerinsightreceiver/internal/gpu"
	nueron "github.com/open-telemetry/opentelemetry-collector-contrib/receiver/awscontainerinsightreceiver/internal/neuron"
	"github.com/open-telemetry/opentelemetry-collector-contrib/receiver/awscontainerinsightreceiver/internal/prometheusscraper"
	"go.opentelemetry.io/collector/component"
	"go.opentelemetry.io/collector/consumer"
	"go.opentelemetry.io/collector/pdata/pmetric"
	"go.opentelemetry.io/collector/receiver"
	"go.uber.org/zap"
	"k8s.io/client-go/rest"

	ci "github.com/open-telemetry/opentelemetry-collector-contrib/internal/aws/containerinsight"
	"github.com/open-telemetry/opentelemetry-collector-contrib/internal/aws/k8s/k8sclient"
	"github.com/open-telemetry/opentelemetry-collector-contrib/receiver/awscontainerinsightreceiver/internal/cadvisor"
	ecsinfo "github.com/open-telemetry/opentelemetry-collector-contrib/receiver/awscontainerinsightreceiver/internal/ecsInfo"
	hostInfo "github.com/open-telemetry/opentelemetry-collector-contrib/receiver/awscontainerinsightreceiver/internal/host"
	"github.com/open-telemetry/opentelemetry-collector-contrib/receiver/awscontainerinsightreceiver/internal/k8sapiserver"
	"github.com/open-telemetry/opentelemetry-collector-contrib/receiver/awscontainerinsightreceiver/internal/stores"
)

var _ receiver.Metrics = (*awsContainerInsightReceiver)(nil)

type metricsProvider interface {
	GetMetrics() []pmetric.Metrics
	Shutdown() error
}

// awsContainerInsightReceiver implements the receiver.Metrics
type awsContainerInsightReceiver struct {
	settings             component.TelemetrySettings
	nextConsumer         consumer.Metrics
	config               *Config
	cancel               context.CancelFunc
	cadvisor             metricsProvider
	k8sapiserver         metricsProvider
	prometheusScraper    *k8sapiserver.PrometheusScraper
	dcgmScraper          *gpu.DcgmScraper
	neuronMonitorScraper *prometheusscraper.SimplePromethuesScraper
}

// newAWSContainerInsightReceiver creates the aws container insight receiver with the given parameters.
func newAWSContainerInsightReceiver(
	settings component.TelemetrySettings,
	config *Config,
	nextConsumer consumer.Metrics) (receiver.Metrics, error) {
	if nextConsumer == nil {
		return nil, component.ErrNilNextConsumer
	}

	r := &awsContainerInsightReceiver{
		settings:     settings,
		nextConsumer: nextConsumer,
		config:       config,
	}
	return r, nil
}

// Start collecting metrics from cadvisor and k8s api server (if it is an elected leader)
func (acir *awsContainerInsightReceiver) Start(ctx context.Context, host component.Host) error {
	ctx, acir.cancel = context.WithCancel(ctx)

	hostinfo, err := hostInfo.NewInfo(acir.config.AWSSessionSettings, acir.config.ContainerOrchestrator, acir.config.CollectionInterval, acir.settings.Logger, hostInfo.WithClusterName(acir.config.ClusterName))
	if err != nil {
		return err
	}

	if acir.config.ContainerOrchestrator == ci.EKS {
		k8sDecorator, err := stores.NewK8sDecorator(ctx, acir.config.TagService, acir.config.PrefFullPodName, acir.config.AddFullPodNameMetricLabel, acir.config.AddContainerNameMetricLabel, acir.config.EnableControlPlaneMetrics, acir.settings.Logger)
		if err != nil {
			return err
		}

		decoratorOption := cadvisor.WithDecorator(k8sDecorator)
		acir.cadvisor, err = cadvisor.New(acir.config.ContainerOrchestrator, hostinfo, acir.settings.Logger, decoratorOption)
		if err != nil {
			return err
		}

		leaderElection, err := k8sapiserver.NewLeaderElection(acir.settings.Logger, k8sapiserver.WithLeaderLockName(acir.config.LeaderLockName),
			k8sapiserver.WithLeaderLockUsingConfigMapOnly(acir.config.LeaderLockUsingConfigMapOnly))
		if err != nil {
			return err
		}

		acir.k8sapiserver, err = k8sapiserver.NewK8sAPIServer(hostinfo, acir.settings.Logger, leaderElection, acir.config.AddFullPodNameMetricLabel, acir.config.EnableControlPlaneMetrics)
		if err != nil {
			return err
		}

		err = acir.initPrometheusScraper(ctx, host, hostinfo, leaderElection)
		if err != nil {
			acir.settings.Logger.Debug("Unable to start kube apiserver prometheus scraper", zap.Error(err))
		}

<<<<<<< HEAD
		simplePrometheusScraperOpts := prometheusscraper.SimplePromethuesScraperOpts{
			Ctx:               ctx,
			TelemetrySettings: acir.settings,
			Consumer:          acir.nextConsumer,
			Host:              host,
			HostInfoProvider:  hostinfo,
		}

		err = acir.initDcgmScraper(ctx, host, hostinfo)
=======
		err = acir.initDcgmScraper(ctx, host, hostinfo, k8sDecorator)
>>>>>>> 1444acd1
		if err != nil {
			acir.settings.Logger.Debug("Unable to start dcgm scraper", zap.Error(err))
		}

		err = acir.initNeuronScraper(simplePrometheusScraperOpts)
		if err != nil {
			acir.settings.Logger.Debug("Unable to start neuron scraper", zap.Error(err))
		}
	}
	if acir.config.ContainerOrchestrator == ci.ECS {

		ecsInfo, err := ecsinfo.NewECSInfo(acir.config.CollectionInterval, hostinfo, host, acir.settings, ecsinfo.WithClusterName(acir.config.ClusterName))
		if err != nil {
			return err
		}

		ecsOption := cadvisor.WithECSInfoCreator(ecsInfo)

		acir.cadvisor, err = cadvisor.New(acir.config.ContainerOrchestrator, hostinfo, acir.settings.Logger, ecsOption)
		if err != nil {
			return err
		}
	}

	go func() {
		// cadvisor collects data at dynamical intervals (from 1 to 15 seconds). If the ticker happens
		// at beginning of a minute, it might read the data collected at end of last minute. To avoid this,
		// we want to wait until at least two cadvisor collection intervals happens before collecting the metrics
		secondsInMin := time.Now().Second()
		if secondsInMin < 30 {
			time.Sleep(time.Duration(30-secondsInMin) * time.Second)
		}
		ticker := time.NewTicker(acir.config.CollectionInterval)
		defer ticker.Stop()

		for {
			select {
			case <-ticker.C:
				_ = acir.collectData(ctx)
			case <-ctx.Done():
				return
			}
		}
	}()

	return nil
}

func (acir *awsContainerInsightReceiver) initPrometheusScraper(ctx context.Context, host component.Host, hostinfo *hostInfo.Info, leaderElection *k8sapiserver.LeaderElection) error {
	if !acir.config.EnableControlPlaneMetrics {
		return nil
	}

	endpoint, err := acir.getK8sAPIServerEndpoint()
	if err != nil {
		return err
	}

	acir.settings.Logger.Debug("kube apiserver endpoint found", zap.String("endpoint", endpoint))
	// use the same leader

	restConfig, err := rest.InClusterConfig()
	if err != nil {
		return err
	}
	bearerToken := restConfig.BearerToken
	if bearerToken == "" {
		return errors.New("bearer token was empty")
	}

	acir.prometheusScraper, err = k8sapiserver.NewPrometheusScraper(k8sapiserver.PrometheusScraperOpts{
		Ctx:                 ctx,
		TelemetrySettings:   acir.settings,
		Endpoint:            endpoint,
		Consumer:            acir.nextConsumer,
		Host:                host,
		ClusterNameProvider: hostinfo,
		LeaderElection:      leaderElection,
		BearerToken:         bearerToken,
	})
	return err
}
func (acir *awsContainerInsightReceiver) initDcgmScraper(ctx context.Context, host component.Host, hostinfo *hostInfo.Info, decorator *stores.K8sDecorator) error {
	if !acir.config.EnableGpuMetric {
		return nil
	}

	var err error
	acir.dcgmScraper, err = gpu.NewDcgmScraper(gpu.DcgmScraperOpts{
		Ctx:               ctx,
		TelemetrySettings: acir.settings,
		Consumer:          acir.nextConsumer,
		Host:              host,
		HostInfoProvider:  hostinfo,
		K8sDecorator:      decorator,
		Logger:            acir.settings.Logger,
	})
	return err
}

func (acir *awsContainerInsightReceiver) initNeuronScraper(opts prometheusscraper.SimplePromethuesScraperOpts) error {
	if !acir.config.EnableNeuronMetric {
		return nil
	}

	var err error
	acir.neuronMonitorScraper, err = prometheusscraper.NewSimplePromethuesScraper(opts, nueron.GetNueronScrapeConfig(opts))
	return err
}

// Shutdown stops the awsContainerInsightReceiver receiver.
func (acir *awsContainerInsightReceiver) Shutdown(context.Context) error {
	if acir.prometheusScraper != nil {
		acir.prometheusScraper.Shutdown() //nolint:errcheck
	}

	if acir.cancel == nil {
		return nil
	}
	acir.cancel()

	var errs error

	if acir.k8sapiserver != nil {
		errs = errors.Join(errs, acir.k8sapiserver.Shutdown())
	}
	if acir.cadvisor != nil {
		errs = errors.Join(errs, acir.cadvisor.Shutdown())
	}

	if acir.dcgmScraper != nil {
		acir.dcgmScraper.Shutdown()
	}

	return errs

}

// collectData collects container stats from Amazon ECS Task Metadata Endpoint
func (acir *awsContainerInsightReceiver) collectData(ctx context.Context) error {
	var mds []pmetric.Metrics
	if acir.cadvisor == nil && acir.k8sapiserver == nil {
		err := errors.New("both cadvisor and k8sapiserver failed to start")
		acir.settings.Logger.Error("Failed to collect stats", zap.Error(err))
		return err
	}

	if acir.cadvisor != nil {
		mds = append(mds, acir.cadvisor.GetMetrics()...)
	}

	if acir.k8sapiserver != nil {
		mds = append(mds, acir.k8sapiserver.GetMetrics()...)
	}

	if acir.prometheusScraper != nil {
		// this does not return any metrics, it just indirectly ensures scraping is running on a leader
		acir.prometheusScraper.GetMetrics() //nolint:errcheck
	}

	if acir.dcgmScraper != nil {
		acir.dcgmScraper.GetMetrics() //nolint:errcheck
	}

	if acir.neuronMonitorScraper != nil {
		acir.neuronMonitorScraper.GetMetrics() //nolint:errcheck
	}

	for _, md := range mds {
		err := acir.nextConsumer.ConsumeMetrics(ctx, md)
		if err != nil {
			return err
		}
	}

	return nil
}

func (acir *awsContainerInsightReceiver) getK8sAPIServerEndpoint() (string, error) {
	k8sClient := k8sclient.Get(acir.settings.Logger)
	if k8sClient == nil {
		return "", errors.New("cannot start k8s client, unable to find K8sApiServer endpoint")
	}
	endpoint := k8sClient.GetClientSet().CoreV1().RESTClient().Get().AbsPath("/").URL().Hostname()

	return endpoint, nil
}<|MERGE_RESOLUTION|>--- conflicted
+++ resolved
@@ -101,7 +101,6 @@
 			acir.settings.Logger.Debug("Unable to start kube apiserver prometheus scraper", zap.Error(err))
 		}
 
-<<<<<<< HEAD
 		simplePrometheusScraperOpts := prometheusscraper.SimplePromethuesScraperOpts{
 			Ctx:               ctx,
 			TelemetrySettings: acir.settings,
@@ -110,10 +109,7 @@
 			HostInfoProvider:  hostinfo,
 		}
 
-		err = acir.initDcgmScraper(ctx, host, hostinfo)
-=======
 		err = acir.initDcgmScraper(ctx, host, hostinfo, k8sDecorator)
->>>>>>> 1444acd1
 		if err != nil {
 			acir.settings.Logger.Debug("Unable to start dcgm scraper", zap.Error(err))
 		}
