--- conflicted
+++ resolved
@@ -39,19 +39,6 @@
 
 // awsContainerInsightReceiver implements the receiver.Metrics
 type awsContainerInsightReceiver struct {
-<<<<<<< HEAD
-	settings             component.TelemetrySettings
-	nextConsumer         consumer.Metrics
-	config               *Config
-	cancel               context.CancelFunc
-	cadvisor             metricsProvider
-	k8sapiserver         metricsProvider
-	prometheusScraper    *k8sapiserver.PrometheusScraper
-	k8sDecorator         *stores.K8sDecorator
-	podResourcesStore    *stores.PodResourcesStore
-	dcgmScraper          *prometheusscraper.SimplePrometheusScraper
-	neuronMonitorScraper *prometheusscraper.SimplePrometheusScraper
-=======
 	settings                 component.TelemetrySettings
 	nextConsumer             consumer.Metrics
 	config                   *Config
@@ -59,8 +46,10 @@
 	containerMetricsProvider metricsProvider
 	k8sapiserver             metricsProvider
 	prometheusScraper        *k8sapiserver.PrometheusScraper
-	dcgmScraper              *gpu.DcgmScraper
->>>>>>> a7e0c68e
+	k8sDecorator             *stores.K8sDecorator
+	podResourcesStore        *stores.PodResourcesStore
+	dcgmScraper              *prometheusscraper.SimplePrometheusScraper
+	neuronMonitorScraper     *prometheusscraper.SimplePrometheusScraper
 }
 
 // newAWSContainerInsightReceiver creates the aws container insight receiver with the given parameters.
@@ -95,31 +84,17 @@
 			return err
 		}
 
-<<<<<<< HEAD
-		decoratorOption := cadvisor.WithDecorator(acir.k8sDecorator)
-		acir.cadvisor, err = cadvisor.New(acir.config.ContainerOrchestrator, hostinfo, acir.settings.Logger, decoratorOption)
-		if err != nil {
-			return err
-		}
-
-		leaderElection, err := k8sapiserver.NewLeaderElection(acir.settings.Logger, k8sapiserver.WithLeaderLockName(acir.config.LeaderLockName),
-			k8sapiserver.WithLeaderLockUsingConfigMapOnly(acir.config.LeaderLockUsingConfigMapOnly))
-		if err != nil {
-			return err
-		}
-=======
 		if runtime.GOOS == ci.OperatingSystemWindows {
-			acir.containerMetricsProvider, err = k8swindows.New(acir.settings.Logger, k8sDecorator, *hostinfo)
+			acir.containerMetricsProvider, err = k8swindows.New(acir.settings.Logger, acir.k8sDecorator, *hostinfo)
 			if err != nil {
 				return err
 			}
 		} else {
-			decoratorOption := cadvisor.WithDecorator(k8sDecorator)
+			decoratorOption := cadvisor.WithDecorator(acir.k8sDecorator)
 			acir.containerMetricsProvider, err = cadvisor.New(acir.config.ContainerOrchestrator, hostinfo, acir.settings.Logger, decoratorOption)
 			if err != nil {
 				return err
 			}
->>>>>>> a7e0c68e
 
 			var leaderElection *k8sapiserver.LeaderElection
 			leaderElection, err = k8sapiserver.NewLeaderElection(acir.settings.Logger, k8sapiserver.WithLeaderLockName(acir.config.LeaderLockName),
@@ -128,11 +103,6 @@
 				return err
 			}
 
-<<<<<<< HEAD
-		err = acir.initDcgmScraper(ctx, host, hostinfo, acir.k8sDecorator)
-		if err != nil {
-			acir.settings.Logger.Debug("Unable to start dcgm scraper", zap.Error(err))
-=======
 			acir.k8sapiserver, err = k8sapiserver.NewK8sAPIServer(hostinfo, acir.settings.Logger, leaderElection, acir.config.AddFullPodNameMetricLabel, acir.config.EnableControlPlaneMetrics)
 			if err != nil {
 				return err
@@ -141,18 +111,15 @@
 			if err != nil {
 				acir.settings.Logger.Debug("Unable to start kube apiserver prometheus scraper", zap.Error(err))
 			}
-			err = acir.initDcgmScraper(ctx, host, hostinfo, k8sDecorator)
+			err = acir.initDcgmScraper(ctx, host, hostinfo, acir.k8sDecorator)
 			if err != nil {
 				acir.settings.Logger.Debug("Unable to start dcgm scraper", zap.Error(err))
 			}
->>>>>>> a7e0c68e
-		}
-
-		err = acir.initNeuronScraper(ctx, host, hostinfo, acir.k8sDecorator)
-		if err != nil {
-			acir.settings.Logger.Debug("Unable to start neuron scraper", zap.Error(err))
-		}
-
+			err = acir.initNeuronScraper(ctx, host, hostinfo, acir.k8sDecorator)
+			if err != nil {
+				acir.settings.Logger.Debug("Unable to start neuron scraper", zap.Error(err))
+			}
+		}
 	}
 	if acir.config.ContainerOrchestrator == ci.ECS {
 
