--- conflicted
+++ resolved
@@ -52,11 +52,7 @@
 
 // Decorate decorates metrics and update kubernetesBlob
 // service info is not mandatory
-<<<<<<< HEAD
-func (s *ServiceStore) Decorate(_ context.Context, metric CIMetric, _ map[string]interface{}) bool {
-=======
 func (s *ServiceStore) Decorate(_ context.Context, metric CIMetric, _ map[string]any) bool {
->>>>>>> 592374af
 	if metric.HasTag(ci.K8sPodNameKey) {
 		podKey := createPodKeyFromMetric(metric)
 		if podKey == "" {
