// Copyright The OpenTelemetry Authors
// SPDX-License-Identifier: Apache-2.0

package stores // import "github.com/open-telemetry/opentelemetry-collector-contrib/receiver/awscontainerinsightreceiver/internal/stores"

import (
	"context"
	"encoding/json"
	"fmt"
	"strings"
	"time"

	"go.uber.org/zap"
	corev1 "k8s.io/api/core/v1"

	ci "github.com/open-telemetry/opentelemetry-collector-contrib/internal/aws/containerinsight"
	"github.com/open-telemetry/opentelemetry-collector-contrib/internal/aws/k8s/k8sutil"
)

const (
	// kubeAllowedStringAlphaNums holds the characters allowed in replicaset names from as parent deployment
	// https://github.com/kubernetes/apimachinery/blob/master/pkg/util/rand/rand.go#L83
	kubeAllowedStringAlphaNums = "bcdfghjklmnpqrstvwxz2456789"
	cronJobAllowedString       = "0123456789"
	gpuNvidiaKey               = "nvidia.com/gpu"
)

func createPodKeyFromMetaData(pod *corev1.Pod) string {
	namespace := pod.Namespace
	podName := pod.Name
	return k8sutil.CreatePodKey(namespace, podName)
}

func createPodKeyFromMetric(metric CIMetric) string {
	namespace := metric.GetTag(ci.AttributeK8sNamespace)
	podName := metric.GetTag(ci.AttributeK8sPodName)
	return k8sutil.CreatePodKey(namespace, podName)
}

func createContainerKeyFromMetric(metric CIMetric) string {
	namespace := metric.GetTag(ci.AttributeK8sNamespace)
	podName := metric.GetTag(ci.AttributeK8sPodName)
	containerName := metric.GetTag(ci.AttributeContainerName)
	return k8sutil.CreateContainerKey(namespace, podName, containerName)
}

// get the deployment name by stripping the last dash following some rules
// return empty if it is not following the rule
func parseDeploymentFromReplicaSet(name string) string {
	lastDash := strings.LastIndexAny(name, "-")
	if lastDash == -1 {
		// No dash
		return ""
	}
	suffix := name[lastDash+1:]
	if len(suffix) < 3 {
		// Invalid suffix if it is less than 3
		return ""
	}

	if !stringInRuneset(suffix, kubeAllowedStringAlphaNums) {
		// Invalid suffix
		return ""
	}

	return name[:lastDash]
}

// get the cronJob name by stripping the last dash following some rules
// return empty if it is not following the rule
func parseCronJobFromJob(name string) string {
	lastDash := strings.LastIndexAny(name, "-")
	if lastDash == -1 {
		// No dash
		return ""
	}
	suffix := name[lastDash+1:]
	if len(suffix) != 10 {
		// Invalid suffix if it is not 10 rune
		return ""
	}

	if !stringInRuneset(suffix, cronJobAllowedString) {
		// Invalid suffix
		return ""
	}

	return name[:lastDash]
}

func stringInRuneset(name, subset string) bool {
	for _, r := range name {
		if !strings.ContainsRune(subset, r) {
			// Found an unexpected rune in suffix
			return false
		}
	}
	return true
}

func TagMetricSource(metric CIMetric) {
	metricType := metric.GetTag(ci.MetricType)
	if metricType == "" {
		return
	}

	var sources []string
	switch metricType {
	case ci.TypeNode:
		sources = append(sources, []string{"cadvisor", "/proc", "pod", "calculated"}...)
	case ci.TypeNodeFS:
		sources = append(sources, []string{"cadvisor", "calculated"}...)
	case ci.TypeNodeNet:
		sources = append(sources, []string{"cadvisor", "calculated"}...)
	case ci.TypeNodeDiskIO:
		sources = append(sources, []string{"cadvisor"}...)
	case ci.TypePod:
		sources = append(sources, []string{"cadvisor", "pod", "calculated"}...)
	case ci.TypePodNet:
		sources = append(sources, []string{"cadvisor", "calculated"}...)
	case ci.TypeContainer:
		sources = append(sources, []string{"cadvisor", "pod", "calculated"}...)
	case ci.TypeContainerFS:
		sources = append(sources, []string{"cadvisor", "calculated"}...)
	case ci.TypeContainerDiskIO:
		sources = append(sources, []string{"cadvisor"}...)
	case ci.TypeGpuContainer:
<<<<<<< HEAD
		sources = append(sources, []string{"pod", "calculated"}...)
=======
		sources = append(sources, []string{"dcgm", "pod", "calculated"}...)
>>>>>>> 852fff7f
	}

	if len(sources) > 0 {
		sourcesInfo, err := json.Marshal(sources)
		if err != nil {
			return
		}
		metric.AddTag(ci.SourcesKey, string(sourcesInfo))
	}
}

func AddKubernetesInfo(metric CIMetric, kubernetesBlob map[string]any, retainContainerNameTag bool) {
	needMoveToKubernetes := map[string]string{ci.AttributeK8sPodName: "pod_name", ci.AttributePodID: "pod_id"}
	needCopyToKubernetes := map[string]string{ci.AttributeK8sNamespace: "namespace_name", ci.TypeService: "service_name", ci.NodeNameKey: "host"}

	if retainContainerNameTag {
		needCopyToKubernetes[ci.AttributeContainerName] = "container_name"
	} else {
		needMoveToKubernetes[ci.AttributeContainerName] = "container_name"
	}

	for k, v := range needMoveToKubernetes {
		if attVal := metric.GetTag(k); attVal != "" {
			kubernetesBlob[v] = attVal
			metric.RemoveTag(k)
		}
	}
	for k, v := range needCopyToKubernetes {
		if attVal := metric.GetTag(k); attVal != "" {
			kubernetesBlob[v] = attVal
		}
	}

	if len(kubernetesBlob) > 0 {
		kubernetesInfo, err := json.Marshal(kubernetesBlob)
		if err != nil {
			return
		}
		metric.AddTag(ci.AttributeKubernetes, string(kubernetesInfo))
	}
}

func refreshWithTimeout(parentContext context.Context, refresh func(), timeout time.Duration) {
	ctx, cancel := context.WithTimeout(parentContext, timeout)
	// spawn a goroutine to process the actual refresh
	go func(cancel func()) {
		refresh()
		cancel()
	}(cancel)
	// block until either refresh() has executed or the timeout expires
	<-ctx.Done()
	cancel()
}

type RawContainerInsightsMetric struct {
	// source of the metric for debugging merge conflict
	ContainerName string
	// key/value pairs that are typed and contain the metric (numerical) data
	Fields map[string]any
	// key/value string pairs that are used to identify the metrics
	Tags   map[string]string
	Logger *zap.Logger
}

var _ CIMetric = (*RawContainerInsightsMetric)(nil)

func NewRawContainerInsightsMetric(mType string, logger *zap.Logger) *RawContainerInsightsMetric {
	metric := &RawContainerInsightsMetric{
		Fields: make(map[string]any),
		Tags:   make(map[string]string),
		Logger: logger,
	}
	metric.Tags[ci.MetricType] = mType
	return metric
}

func NewRawContainerInsightsMetricWithData(mType string, fields map[string]any, tags map[string]string, logger *zap.Logger) *RawContainerInsightsMetric {
	metric := NewRawContainerInsightsMetric(mType, logger)
	metric.Fields = fields
	metric.Tags = tags
	return metric
}

func (c *RawContainerInsightsMetric) GetTags() map[string]string {
	return c.Tags
}

func (c *RawContainerInsightsMetric) GetFields() map[string]any {
	return c.Fields
}

func (c *RawContainerInsightsMetric) GetMetricType() string {
	return c.Tags[ci.MetricType]
}

func (c *RawContainerInsightsMetric) AddTags(tags map[string]string) {
	for k, v := range tags {
		c.Tags[k] = v
	}
}

func (c *RawContainerInsightsMetric) HasField(key string) bool {
	return c.Fields[key] != nil
}

func (c *RawContainerInsightsMetric) AddField(key string, val any) {
	c.Fields[key] = val
}

func (c *RawContainerInsightsMetric) GetField(key string) any {
	return c.Fields[key]
}

func (c *RawContainerInsightsMetric) HasTag(key string) bool {
	return c.Tags[key] != ""
}

func (c *RawContainerInsightsMetric) AddTag(key, val string) {
	c.Tags[key] = val
}

func (c *RawContainerInsightsMetric) GetTag(key string) string {
	return c.Tags[key]
}

func (c *RawContainerInsightsMetric) RemoveTag(key string) {
	delete(c.Tags, key)
}

func (c *RawContainerInsightsMetric) Merge(src *RawContainerInsightsMetric) {
	// If there is any conflict, keep the Fields with earlier timestamp
	for k, v := range src.Fields {
		if _, ok := c.Fields[k]; ok {
			c.Logger.Debug(fmt.Sprintf("metric being merged has conflict in fields, src: %v, dest: %v \n", *src, *c))
			c.Logger.Debug("metric being merged has conflict in fields", zap.String("src", src.ContainerName), zap.String("dest", c.ContainerName))
			if c.Tags[ci.Timestamp] < src.Tags[ci.Timestamp] {
				continue
			}
		}
		c.Fields[k] = v
	}
}<|MERGE_RESOLUTION|>--- conflicted
+++ resolved
@@ -125,11 +125,7 @@
 	case ci.TypeContainerDiskIO:
 		sources = append(sources, []string{"cadvisor"}...)
 	case ci.TypeGpuContainer:
-<<<<<<< HEAD
-		sources = append(sources, []string{"pod", "calculated"}...)
-=======
 		sources = append(sources, []string{"dcgm", "pod", "calculated"}...)
->>>>>>> 852fff7f
 	}
 
 	if len(sources) > 0 {
