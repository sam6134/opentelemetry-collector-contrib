// Copyright The OpenTelemetry Authors
// SPDX-License-Identifier: Apache-2.0

package awsutil

import (
	"errors"
	"testing"

	"github.com/aws/aws-sdk-go/aws"
	"github.com/aws/aws-sdk-go/aws/session"
	"github.com/stretchr/testify/assert"
	"github.com/stretchr/testify/mock"
	"go.uber.org/zap"
)

var ec2Region = "us-west-2"

type mockConn struct {
	mock.Mock
	sn *session.Session
}

func (c *mockConn) getEC2Region(_ *session.Session, _ int) (string, error) {
	args := c.Called(nil)
	errorStr := args.String(0)
	var err error
	if errorStr != "" {
		err = errors.New(errorStr)
		return "", err
	}
	return ec2Region, nil
}

func (c *mockConn) newAWSSession(_ *zap.Logger, _ *AWSSessionSettings, _ string) (*session.Session, error) {
	return c.sn, nil
}

// fetch region value from ec2 meta data service
func TestEC2Session(t *testing.T) {
	logger := zap.NewNop()
	sessionCfg := CreateDefaultSessionConfig()
	m := new(mockConn)
	m.On("getEC2Region", nil).Return("").Once()
	var expectedSession *session.Session
	expectedSession, _ = session.NewSession()
	m.sn = expectedSession
	cfg, s, err := GetAWSConfigSession(logger, m, &sessionCfg)
	assert.Equal(t, s, expectedSession, "Expect the session object is not overridden")
	assert.Equal(t, *cfg.Region, ec2Region, "Region value fetched from ec2-metadata service")
	assert.NoError(t, err)
}

// fetch region value from environment variable
func TestRegionEnv(t *testing.T) {
	logger := zap.NewNop()
	sessionCfg := CreateDefaultSessionConfig()
	region := "us-east-1"
	t.Setenv("AWS_REGION", region)

	var m = &mockConn{}
	var expectedSession *session.Session
	expectedSession, _ = session.NewSession()
	m.sn = expectedSession
	cfg, s, err := GetAWSConfigSession(logger, m, &sessionCfg)
	assert.Equal(t, s, expectedSession, "Expect the session object is not overridden")
	assert.Equal(t, *cfg.Region, region, "Region value fetched from environment")
	assert.NoError(t, err)
}

func TestGetAWSConfigSessionWithSessionErr(t *testing.T) {
	logger := zap.NewNop()
	sessionCfg := CreateDefaultSessionConfig()
	sessionCfg.Region = ""
	sessionCfg.NoVerifySSL = false
	t.Setenv("AWS_STS_REGIONAL_ENDPOINTS", "fake")
	m := new(mockConn)
	m.On("getEC2Region", nil).Return("").Once()
	var expectedSession *session.Session
	expectedSession, _ = session.NewSession()
	m.sn = expectedSession
	cfg, s, err := GetAWSConfigSession(logger, m, &sessionCfg)
	assert.Nil(t, cfg)
	assert.Nil(t, s)
	assert.Error(t, err)
}

func TestGetAWSConfigSessionWithEC2RegionErr(t *testing.T) {
	logger := zap.NewNop()
	sessionCfg := CreateDefaultSessionConfig()
	sessionCfg.Region = ""
	sessionCfg.NoVerifySSL = false
	m := new(mockConn)
	m.On("getEC2Region", nil).Return("some error").Once()
	var expectedSession *session.Session
	expectedSession, _ = session.NewSession()
	m.sn = expectedSession
	cfg, s, err := GetAWSConfigSession(logger, m, &sessionCfg)
	assert.Nil(t, cfg)
	assert.Nil(t, s)
	assert.Error(t, err)
}

func TestNewAWSSessionWithErr(t *testing.T) {
	logger := zap.NewNop()
	roleArn := "fake_arn"
	region := "fake_region"
	t.Setenv("AWS_EC2_METADATA_DISABLED", "true")
	t.Setenv("AWS_STS_REGIONAL_ENDPOINTS", "fake")
	conn := &Conn{}
<<<<<<< HEAD
	aWSSessionSettings := &AWSSessionSettings{
		RoleARN: roleArn,
	}
	se, err := conn.newAWSSession(logger, aWSSessionSettings, region)
	assert.NotNil(t, err)
	assert.Nil(t, se)
	aWSSessionSettings = &AWSSessionSettings{
		RoleARN: "",
	}
	se, err = conn.newAWSSession(logger, aWSSessionSettings, region)
	assert.NotNil(t, err)
=======
	se, err := conn.newAWSSession(logger, roleArn, region)
	assert.Error(t, err)
	assert.Nil(t, se)
	roleArn = ""
	se, err = conn.newAWSSession(logger, roleArn, region)
	assert.Error(t, err)
>>>>>>> da050524
	assert.Nil(t, se)
	t.Setenv("AWS_SDK_LOAD_CONFIG", "true")
	t.Setenv("AWS_STS_REGIONAL_ENDPOINTS", "regional")
	se, _ = session.NewSession(&aws.Config{
		Region: aws.String("us-east-1"),
	})
	assert.NotNil(t, se)
<<<<<<< HEAD
	_, err = conn.getEC2Region(se, aWSSessionSettings.IMDSRetries)
	assert.NotNil(t, err)
=======
	_, err = conn.getEC2Region(se)
	assert.Error(t, err)
>>>>>>> da050524
}

func TestGetSTSCredsFromPrimaryRegionEndpoint(t *testing.T) {
	logger := zap.NewNop()
	session, _ := session.NewSession()

	regions := []string{"us-east-1", "us-gov-west-1", "cn-north-1"}

	for _, region := range regions {
		creds := getSTSCredsFromPrimaryRegionEndpoint(logger, session, "", region)
		assert.NotNil(t, creds)
	}
	creds := getSTSCredsFromPrimaryRegionEndpoint(logger, session, "", "fake_region")
	assert.Nil(t, creds)
}

func TestGetDefaultSession(t *testing.T) {
	logger := zap.NewNop()
	t.Setenv("AWS_STS_REGIONAL_ENDPOINTS", "fake")
<<<<<<< HEAD
	aWSSessionSettings := &AWSSessionSettings{}
	_, err := GetDefaultSession(logger, aWSSessionSettings)
	assert.NotNil(t, err)
=======
	_, err := GetDefaultSession(logger)
	assert.Error(t, err)
>>>>>>> da050524
}

func TestGetSTSCreds(t *testing.T) {
	logger := zap.NewNop()
	region := "fake_region"
	roleArn := ""
<<<<<<< HEAD
	aWSSessionSettings := &AWSSessionSettings{
		RoleARN: roleArn,
	}
	creds, err := getSTSCreds(logger, region, aWSSessionSettings)
	assert.NotNil(t, creds)
	assert.Nil(t, err)
	t.Setenv("AWS_STS_REGIONAL_ENDPOINTS", "fake")
	_, err = getSTSCreds(logger, region, aWSSessionSettings)
	assert.NotNil(t, err)
}

func TestLoadAmazonCertificateFromFile(t *testing.T) {
	certFromFile, err := loadCertPool("testdata/public_amazon_cert.pem")
	assert.NoError(t, err)
	assert.NotNil(t, certFromFile)
}

func TestLoadEmptyFile(t *testing.T) {
	certFromFile, err := loadCertPool("")
	assert.Error(t, err)
	assert.Nil(t, certFromFile)
=======
	_, err := getSTSCreds(logger, region, roleArn)
	assert.NoError(t, err)
	t.Setenv("AWS_STS_REGIONAL_ENDPOINTS", "fake")
	_, err = getSTSCreds(logger, region, roleArn)
	assert.Error(t, err)
>>>>>>> da050524
}<|MERGE_RESOLUTION|>--- conflicted
+++ resolved
@@ -108,7 +108,6 @@
 	t.Setenv("AWS_EC2_METADATA_DISABLED", "true")
 	t.Setenv("AWS_STS_REGIONAL_ENDPOINTS", "fake")
 	conn := &Conn{}
-<<<<<<< HEAD
 	aWSSessionSettings := &AWSSessionSettings{
 		RoleARN: roleArn,
 	}
@@ -120,14 +119,6 @@
 	}
 	se, err = conn.newAWSSession(logger, aWSSessionSettings, region)
 	assert.NotNil(t, err)
-=======
-	se, err := conn.newAWSSession(logger, roleArn, region)
-	assert.Error(t, err)
-	assert.Nil(t, se)
-	roleArn = ""
-	se, err = conn.newAWSSession(logger, roleArn, region)
-	assert.Error(t, err)
->>>>>>> da050524
 	assert.Nil(t, se)
 	t.Setenv("AWS_SDK_LOAD_CONFIG", "true")
 	t.Setenv("AWS_STS_REGIONAL_ENDPOINTS", "regional")
@@ -135,13 +126,8 @@
 		Region: aws.String("us-east-1"),
 	})
 	assert.NotNil(t, se)
-<<<<<<< HEAD
 	_, err = conn.getEC2Region(se, aWSSessionSettings.IMDSRetries)
 	assert.NotNil(t, err)
-=======
-	_, err = conn.getEC2Region(se)
-	assert.Error(t, err)
->>>>>>> da050524
 }
 
 func TestGetSTSCredsFromPrimaryRegionEndpoint(t *testing.T) {
@@ -161,21 +147,15 @@
 func TestGetDefaultSession(t *testing.T) {
 	logger := zap.NewNop()
 	t.Setenv("AWS_STS_REGIONAL_ENDPOINTS", "fake")
-<<<<<<< HEAD
 	aWSSessionSettings := &AWSSessionSettings{}
 	_, err := GetDefaultSession(logger, aWSSessionSettings)
 	assert.NotNil(t, err)
-=======
-	_, err := GetDefaultSession(logger)
-	assert.Error(t, err)
->>>>>>> da050524
 }
 
 func TestGetSTSCreds(t *testing.T) {
 	logger := zap.NewNop()
 	region := "fake_region"
 	roleArn := ""
-<<<<<<< HEAD
 	aWSSessionSettings := &AWSSessionSettings{
 		RoleARN: roleArn,
 	}
@@ -197,11 +177,4 @@
 	certFromFile, err := loadCertPool("")
 	assert.Error(t, err)
 	assert.Nil(t, certFromFile)
-=======
-	_, err := getSTSCreds(logger, region, roleArn)
-	assert.NoError(t, err)
-	t.Setenv("AWS_STS_REGIONAL_ENDPOINTS", "fake")
-	_, err = getSTSCreds(logger, region, roleArn)
-	assert.Error(t, err)
->>>>>>> da050524
 }