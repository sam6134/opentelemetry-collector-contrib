--- conflicted
+++ resolved
@@ -166,19 +166,6 @@
 	return metricToUnitMap[metric]
 }
 
-<<<<<<< HEAD
-// ConvertToFieldsAndTags converts OTLP metric to a field containing metric values and a tag containing for decoration
-func ConvertToFieldsAndTags(m pmetric.Metric, logger *zap.Logger) (map[string]any, map[string]string) {
-	fields := make(map[string]any)
-	tags := make(map[string]string)
-	if m.Name() == "" {
-		return fields, tags
-	}
-
-	// value is not needed for label decoration
-	fields[m.Name()] = 0
-
-=======
 type FieldsAndTagsPair struct {
 	Fields map[string]any
 	Tags   map[string]string
@@ -191,7 +178,6 @@
 		return converted
 	}
 
->>>>>>> 852fff7f
 	var dps pmetric.NumberDataPointSlice
 	switch m.Type() {
 	case pmetric.MetricTypeGauge:
@@ -202,18 +188,6 @@
 		logger.Warn("Unsupported metric type", zap.String("metric", m.Name()), zap.String("type", m.Type().String()))
 	}
 
-<<<<<<< HEAD
-	// should support metrics with more than 1 datapoints?
-	if dps.Len() > 1 {
-		logger.Warn("Metric with more than 1 datapoint is not supported", zap.String("metric", m.Name()), zap.Int("datapoints", dps.Len()))
-	}
-	attrs := dps.At(0).Attributes()
-	attrs.Range(func(k string, v pcommon.Value) bool {
-		tags[k] = v.Str()
-		return true
-	})
-	return fields, tags
-=======
 	if dps.Len() == 0 {
 		logger.Warn("Metric has no datapoint", zap.String("metric", m.Name()))
 	}
@@ -233,7 +207,6 @@
 		})
 	}
 	return converted
->>>>>>> 852fff7f
 }
 
 // ConvertToOTLPMetrics converts a field containing metric values and a tag containing the relevant labels to OTLP metrics
