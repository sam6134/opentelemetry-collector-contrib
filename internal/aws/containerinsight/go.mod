--- conflicted
+++ resolved
@@ -4,13 +4,8 @@
 
 require (
 	github.com/stretchr/testify v1.8.4
-<<<<<<< HEAD
-	go.opentelemetry.io/collector/pdata v1.0.0-rcv0014.0.20230908201109-ab3d6c5b6470
-	go.uber.org/zap v1.25.0
-=======
 	go.opentelemetry.io/collector/pdata v1.0.0-rcv0018
 	go.uber.org/zap v1.26.0
->>>>>>> 592374af
 )
 
 require (
@@ -22,19 +17,11 @@
 	github.com/modern-go/reflect2 v1.0.2 // indirect
 	github.com/pmezard/go-difflib v1.0.0 // indirect
 	go.uber.org/multierr v1.11.0 // indirect
-<<<<<<< HEAD
-	golang.org/x/net v0.15.0 // indirect
-	golang.org/x/sys v0.12.0 // indirect
-	golang.org/x/text v0.13.0 // indirect
-	google.golang.org/genproto/googleapis/rpc v0.0.0-20230530153820-e85fd2cbaebc // indirect
-	google.golang.org/grpc v1.57.0 // indirect
-=======
 	golang.org/x/net v0.18.0 // indirect
 	golang.org/x/sys v0.14.0 // indirect
 	golang.org/x/text v0.14.0 // indirect
 	google.golang.org/genproto/googleapis/rpc v0.0.0-20230822172742-b8732ec3820d // indirect
 	google.golang.org/grpc v1.59.0 // indirect
->>>>>>> 592374af
 	google.golang.org/protobuf v1.31.0 // indirect
 	gopkg.in/yaml.v3 v3.0.1 // indirect
 )
