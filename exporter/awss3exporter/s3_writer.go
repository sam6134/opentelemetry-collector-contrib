// Copyright The OpenTelemetry Authors
// SPDX-License-Identifier: Apache-2.0

package awss3exporter // import "github.com/open-telemetry/opentelemetry-collector-contrib/exporter/awss3exporter"

import (
	"bytes"
	"context"
	"fmt"
	"math/rand"
	"strconv"
	"time"

	"github.com/aws/aws-sdk-go/aws"
	"github.com/aws/aws-sdk-go/aws/credentials/stscreds"
	"github.com/aws/aws-sdk-go/aws/session"
	"github.com/aws/aws-sdk-go/service/s3/s3manager"
)

type s3Writer struct {
}

// generate the s3 time key based on partition configuration
func getTimeKey(time time.Time, partition string) string {
	var timeKey string
	year, month, day := time.Date()
	hour, minute, _ := time.Clock()

	if partition == "hour" {
		timeKey = fmt.Sprintf("year=%d/month=%02d/day=%02d/hour=%02d", year, month, day, hour)
	} else {
		timeKey = fmt.Sprintf("year=%d/month=%02d/day=%02d/hour=%02d/minute=%02d", year, month, day, hour, minute)
	}
	return timeKey
}

func randomInRange(low, hi int) int {
	return low + rand.Intn(hi-low)
}

func getS3Key(time time.Time, keyPrefix string, partition string, filePrefix string, metadata string, fileformat string) string {
	timeKey := getTimeKey(time, partition)
	randomID := randomInRange(100000000, 999999999)

	s3Key := keyPrefix + "/" + timeKey + "/" + filePrefix + metadata + "_" + strconv.Itoa(randomID) + "." + fileformat

	return s3Key
}

func getSessionConfig(config *Config) *aws.Config {
	sessionConfig := &aws.Config{
		Region: aws.String(config.S3Uploader.Region),
	}

	endpoint := config.S3Uploader.Endpoint
	if endpoint != "" {
		sessionConfig.Endpoint = aws.String(endpoint)
	}

	return sessionConfig
}

<<<<<<< HEAD
=======
func getSession(config *Config, sessionConfig *aws.Config) (*session.Session, error) {
	sess, err := session.NewSession(sessionConfig)

	if config.S3Uploader.RoleArn != "" {
		credentials := stscreds.NewCredentials(sess, config.S3Uploader.RoleArn)
		sess.Config.Credentials = credentials
	}

	return sess, err
}

>>>>>>> 592374af
func (s3writer *s3Writer) writeBuffer(_ context.Context, buf []byte, config *Config, metadata string, format string) error {
	now := time.Now()
	key := getS3Key(now,
		config.S3Uploader.S3Prefix, config.S3Uploader.S3Partition,
		config.S3Uploader.FilePrefix, metadata, format)

	// create a reader from data data in memory
	reader := bytes.NewReader(buf)

	sessionConfig := getSessionConfig(config)
<<<<<<< HEAD
	sess, err := session.NewSession(sessionConfig)
=======
	sess, err := getSession(config, sessionConfig)
>>>>>>> 592374af

	if err != nil {
		return err
	}

	uploader := s3manager.NewUploader(sess)

	_, err = uploader.Upload(&s3manager.UploadInput{
		Bucket: aws.String(config.S3Uploader.S3Bucket),
		Key:    aws.String(key),
		Body:   reader,
	})
	if err != nil {
		return err
	}

	return nil
}<|MERGE_RESOLUTION|>--- conflicted
+++ resolved
@@ -60,8 +60,6 @@
 	return sessionConfig
 }
 
-<<<<<<< HEAD
-=======
 func getSession(config *Config, sessionConfig *aws.Config) (*session.Session, error) {
 	sess, err := session.NewSession(sessionConfig)
 
@@ -73,7 +71,6 @@
 	return sess, err
 }
 
->>>>>>> 592374af
 func (s3writer *s3Writer) writeBuffer(_ context.Context, buf []byte, config *Config, metadata string, format string) error {
 	now := time.Now()
 	key := getS3Key(now,
@@ -84,11 +81,7 @@
 	reader := bytes.NewReader(buf)
 
 	sessionConfig := getSessionConfig(config)
-<<<<<<< HEAD
-	sess, err := session.NewSession(sessionConfig)
-=======
 	sess, err := getSession(config, sessionConfig)
->>>>>>> 592374af
 
 	if err != nil {
 		return err
