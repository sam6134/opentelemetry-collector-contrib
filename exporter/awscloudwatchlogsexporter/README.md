--- conflicted
+++ resolved
@@ -6,11 +6,7 @@
 | Stability     | [beta]: logs   |
 | Distributions | [contrib], [observiq] |
 | Issues        | [![Open issues](https://img.shields.io/github/issues-search/open-telemetry/opentelemetry-collector-contrib?query=is%3Aissue%20is%3Aopen%20label%3Aexporter%2Fawscloudwatchlogs%20&label=open&color=orange&logo=opentelemetry)](https://github.com/open-telemetry/opentelemetry-collector-contrib/issues?q=is%3Aopen+is%3Aissue+label%3Aexporter%2Fawscloudwatchlogs) [![Closed issues](https://img.shields.io/github/issues-search/open-telemetry/opentelemetry-collector-contrib?query=is%3Aissue%20is%3Aclosed%20label%3Aexporter%2Fawscloudwatchlogs%20&label=closed&color=blue&logo=opentelemetry)](https://github.com/open-telemetry/opentelemetry-collector-contrib/issues?q=is%3Aclosed+is%3Aissue+label%3Aexporter%2Fawscloudwatchlogs) |
-<<<<<<< HEAD
-| [Code Owners](https://github.com/open-telemetry/opentelemetry-collector-contrib/blob/main/CONTRIBUTING.md#becoming-a-code-owner)    | [@boostchicken](https://www.github.com/boostchicken) |
-=======
 | [Code Owners](https://github.com/open-telemetry/opentelemetry-collector-contrib/blob/main/CONTRIBUTING.md#becoming-a-code-owner)    | [@boostchicken](https://www.github.com/boostchicken), [@bryan-aguilar](https://www.github.com/bryan-aguilar), [@rapphil](https://www.github.com/rapphil) |
->>>>>>> 592374af
 
 [beta]: https://github.com/open-telemetry/opentelemetry-collector#beta
 [contrib]: https://github.com/open-telemetry/opentelemetry-collector-releases/tree/main/distributions/otelcol-contrib
@@ -35,14 +31,10 @@
 - `endpoint`: The CloudWatch Logs service endpoint which the requests are forwarded to. [See the CloudWatch Logs endpoints](https://docs.aws.amazon.com/general/latest/gr/cwl_region.html) for a list.
 - `log_retention`: LogRetention is the option to set the log retention policy for only newly created CloudWatch Log Groups. Defaults to Never Expire if not specified or set to 0.  Possible values for retention in days are 1, 3, 5, 7, 14, 30, 60, 90, 120, 150, 180, 365, 400, 545, 731, 1827, 2192, 2557, 2922, 3288, or 3653. 
 - `tags`: Tags is the option to set tags for the CloudWatch Log Group. If specified, please add at most 50 tags. Input is a string to string map like so: { 'key': 'value' }. Keys must be between 1-128 characters and follow the regex pattern: `^([\p{L}\p{Z}\p{N}_.:/=+\-@]+)$`(alphanumerics, whitespace, and _.:/=+-!). Values must be between 1-256 characters and follow the regex pattern: `^([\p{L}\p{Z}\p{N}_.:/=+\-@]*)$`(alphanumerics, whitespace, and _.:/=+-!).  [Link to tagging restrictions](https://docs.aws.amazon.com/AmazonCloudWatchLogs/latest/APIReference/API_CreateLogGroup.html#:~:text=Required%3A%20Yes-,tags,-The%20key%2Dvalue)
-<<<<<<< HEAD
-- `raw_log`: Boolean default false. If set to true, only the log message will be exported to CloudWatch Logs. This needs to be set to true for [EMF logs](https://docs.aws.amazon.com/AmazonCloudWatch/latest/monitoring/CloudWatch_Embedded_Metric_Format_Specification.html). 
-=======
 - `raw_log`: Boolean default false. If set to true, only the log message will be exported to CloudWatch Logs. This needs to be set to true for [EMF logs](https://docs.aws.amazon.com/AmazonCloudWatch/latest/monitoring/CloudWatch_Embedded_Metric_Format_Specification.html).
 - `sending_queue`: [Parameters for the sending queue](https://github.com/open-telemetry/opentelemetry-collector/blob/main/exporter/exporterhelper/README.md), where you can control parallelism and the size of the sending buffer. Obs.: this component will always have a sending queue enabled. 
   - `num_consumers`: Number of consumers that will consume from the sending queue. This parameter controls how many consumers will consume from the sending queue in parallel.
   - `queue_size`: Maximum number of batches kept in memory before dropping; ignored if enabled is false
->>>>>>> 592374af
 
 ### Examples
 
@@ -74,11 +66,7 @@
 - If the log group and/or log stream are specified in an EMF log, that EMF log will be exported to that log group and/or log stream (i.e. ignores the log group and log stream defined in the configuration)
   - The log group and log stream will also be created automatically if they do not already exist.
   - Example of an EMF log with log group and log stream: 
-<<<<<<< HEAD
-      ```json
-=======
 ```json
->>>>>>> 592374af
   {"_aws":{"Timestamp":1574109732004,"LogGroupName":"Foo", "LogStreamName": "Bar", "CloudWatchMetrics":[{"Namespace":"MyApp","Dimensions":[["Operation"]],"Metrics":[{"Name":"ProcessingLatency","Unit":"Milliseconds","StorageResolution":60}]}]},"Operation":"Aggregator","ProcessingLatency":100}
   ```
 - Resource ARNs (Amazon Resource Name (ARN) of the AWS resource running the collector) are currently not supported with the CloudWatch Logs Exporter.