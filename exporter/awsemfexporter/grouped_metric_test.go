--- conflicted
+++ resolved
@@ -157,8 +157,6 @@
 				nil,
 				testCfg,
 				emfCalcs)
-<<<<<<< HEAD
-=======
 			assert.Nil(t, err)
 		}
 
@@ -227,7 +225,6 @@
 				nil,
 				testCfg,
 				emfCalcs)
->>>>>>> 592374af
 			assert.Nil(t, err)
 		}
 
@@ -266,11 +263,7 @@
 	t.Run("Add same metric but different log group", func(t *testing.T) {
 		emfCalcs := setupEmfCalculators()
 		defer require.NoError(t, shutdownEmfCalculators(emfCalcs))
-<<<<<<< HEAD
-		groupedMetrics := make(map[interface{}]*groupedMetric)
-=======
 		groupedMetrics := make(map[any]*groupedMetric)
->>>>>>> 592374af
 		otelMetrics := generateTestGaugeMetric("int-gauge", "int")
 		ilms := otelMetrics.ResourceMetrics().At(0).ScopeMetrics()
 		metric := ilms.At(0).Metrics().At(0)
@@ -326,11 +319,7 @@
 	t.Run("Duplicate metric names", func(t *testing.T) {
 		emfCalcs := setupEmfCalculators()
 		defer require.NoError(t, shutdownEmfCalculators(emfCalcs))
-<<<<<<< HEAD
-		groupedMetrics := make(map[interface{}]*groupedMetric)
-=======
 		groupedMetrics := make(map[any]*groupedMetric)
->>>>>>> 592374af
 		generateMetrics := []pmetric.Metrics{
 			generateTestGaugeMetric("foo", "int"),
 			generateTestGaugeMetric("foo", "double"),
@@ -380,11 +369,7 @@
 	t.Run("Unhandled metric type", func(t *testing.T) {
 		emfCalcs := setupEmfCalculators()
 		defer require.NoError(t, shutdownEmfCalculators(emfCalcs))
-<<<<<<< HEAD
-		groupedMetrics := make(map[interface{}]*groupedMetric)
-=======
 		groupedMetrics := make(map[any]*groupedMetric)
->>>>>>> 592374af
 		md := pmetric.NewMetrics()
 		rms := md.ResourceMetrics()
 		metric := rms.AppendEmpty().ScopeMetrics().AppendEmpty().Metrics().AppendEmpty()
