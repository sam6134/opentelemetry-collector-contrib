// Copyright The OpenTelemetry Authors
// SPDX-License-Identifier: Apache-2.0

package awsemfexporter // import "github.com/open-telemetry/opentelemetry-collector-contrib/exporter/awsemfexporter"

import (
	"encoding/json"
	"fmt"
	"reflect"
	"strings"
	"time"

	"go.opentelemetry.io/collector/pdata/pmetric"
	"go.uber.org/multierr"
	"go.uber.org/zap"

	"github.com/open-telemetry/opentelemetry-collector-contrib/internal/aws/cwlogs"
	aws "github.com/open-telemetry/opentelemetry-collector-contrib/internal/aws/metrics"
)

const (
	// OTel instrumentation lib name as dimension
	oTellibDimensionKey = "OTelLib"
	defaultNamespace    = "default"

	// DimensionRollupOptions
	zeroAndSingleDimensionRollup = "ZeroAndSingleDimensionRollup"
	singleDimensionRollupOnly    = "SingleDimensionRollupOnly"

	prometheusReceiver        = "prometheus"
	containerInsightsReceiver = "awscontainerinsight"
	attributeReceiver         = "receiver"
	fieldPrometheusMetricType = "prom_metric_type"
)

var fieldPrometheusTypes = map[pmetric.MetricType]string{
	pmetric.MetricTypeEmpty:     "",
	pmetric.MetricTypeGauge:     "gauge",
	pmetric.MetricTypeSum:       "counter",
	pmetric.MetricTypeHistogram: "histogram",
	pmetric.MetricTypeSummary:   "summary",
}

type cWMetrics struct {
	measurements []cWMeasurement
	timestampMs  int64
	fields       map[string]any
}

type cWMeasurement struct {
	Namespace  string
	Dimensions [][]string
	Metrics    []map[string]string
}

type cWMetricStats struct {
	Max   float64
	Min   float64
	Count uint64
	Sum   float64
}

// The SampleCount of CloudWatch metrics will be calculated by the sum of the 'Counts' array.
// The 'Count' field should be same as the sum of the 'Counts' array and will be ignored in CloudWatch.
type cWMetricHistogram struct {
	Values []float64
	Counts []float64
	Max    float64
	Min    float64
	Count  uint64
	Sum    float64
}

type groupedMetricMetadata struct {
	namespace                  string
	timestampMs                int64
	logGroup                   string
	logStream                  string
	metricDataType             pmetric.MetricType
	retainInitialValueForDelta bool
}

// cWMetricMetadata represents the metadata associated with a given CloudWatch metric
type cWMetricMetadata struct {
	groupedMetricMetadata
	instrumentationScopeName string
	receiver                 string
}

type metricTranslator struct {
	metricDescriptor map[string]MetricDescriptor
	calculators      *emfCalculators
}

func newMetricTranslator(config Config) metricTranslator {
	mt := map[string]MetricDescriptor{}
	for _, descriptor := range config.MetricDescriptors {
		mt[descriptor.MetricName] = descriptor
	}
	return metricTranslator{
		metricDescriptor: mt,
		calculators: &emfCalculators{
			delta:   aws.NewFloat64DeltaCalculator(),
			summary: aws.NewMetricCalculator(calculateSummaryDelta),
		},
	}
}

func (mt metricTranslator) Shutdown() error {
	var errs error
	errs = multierr.Append(errs, mt.calculators.delta.Shutdown())
	errs = multierr.Append(errs, mt.calculators.summary.Shutdown())
	return errs
}

// translateOTelToGroupedMetric converts OT metrics to Grouped Metric format.
func (mt metricTranslator) translateOTelToGroupedMetric(rm pmetric.ResourceMetrics, groupedMetrics map[any]*groupedMetric, config *Config) error {
	timestamp := time.Now().UnixNano() / int64(time.Millisecond)
	var instrumentationScopeName string
	cWNamespace := getNamespace(rm, config.Namespace)
	logGroup, logStream, patternReplaceSucceeded := getLogInfo(rm, cWNamespace, config)
	deltaInitialValue := config.RetainInitialValueOfDeltaMetric

	ilms := rm.ScopeMetrics()
	var metricReceiver string
	if receiver, ok := rm.Resource().Attributes().Get(attributeReceiver); ok {
		metricReceiver = receiver.Str()
	}

	if serviceName, ok := rm.Resource().Attributes().Get("service.name"); ok {
		if strings.HasPrefix(serviceName.Str(), "containerInsightsKubeAPIServerScraper") {
			// the prometheus metrics that come from the container insight receiver need to be clearly tagged as coming from container insights
			metricReceiver = containerInsightsReceiver
		}
	}

	for j := 0; j < ilms.Len(); j++ {
		ilm := ilms.At(j)
		if ilm.Scope().Name() != "" {
			instrumentationScopeName = ilm.Scope().Name()
		}

		metrics := ilm.Metrics()
		for k := 0; k < metrics.Len(); k++ {
			metric := metrics.At(k)
			metadata := cWMetricMetadata{
				groupedMetricMetadata: groupedMetricMetadata{
					namespace:                  cWNamespace,
					timestampMs:                timestamp,
					logGroup:                   logGroup,
					logStream:                  logStream,
					metricDataType:             metric.Type(),
					retainInitialValueForDelta: deltaInitialValue,
				},
				instrumentationScopeName: instrumentationScopeName,
				receiver:                 metricReceiver,
			}
			err := addToGroupedMetric(metric, groupedMetrics, metadata, patternReplaceSucceeded, config.logger, mt.metricDescriptor, config, mt.calculators)
			if err != nil {
				return err
			}
		}
	}
	return nil
}

// translateGroupedMetricToCWMetric converts Grouped Metric format to CloudWatch Metric format.
func translateGroupedMetricToCWMetric(groupedMetric *groupedMetric, config *Config) *cWMetrics {
	labels := groupedMetric.labels
	fieldsLength := len(labels) + len(groupedMetric.metrics)

	isPrometheusMetric := groupedMetric.metadata.receiver == prometheusReceiver
	if isPrometheusMetric {
		fieldsLength++
	}
	fields := make(map[string]any, fieldsLength)

	// Add labels to fields
	for k, v := range labels {
		fields[k] = v
	}
	// Add metrics to fields
	for metricName, metricInfo := range groupedMetric.metrics {
		fields[metricName] = metricInfo.value
	}
	if isPrometheusMetric {
		fields[fieldPrometheusMetricType] = fieldPrometheusTypes[groupedMetric.metadata.metricDataType]
	}

	var cWMeasurements []cWMeasurement
	if !config.DisableMetricExtraction { // If metric extraction is disabled, there is no need to compute & set the measurements
		if len(config.MetricDeclarations) == 0 {
			// If there are no metric declarations defined, translate grouped metric
			// into the corresponding CW Measurement
			cwm := groupedMetricToCWMeasurement(groupedMetric, config)
			cWMeasurements = []cWMeasurement{cwm}
		} else {
			// If metric declarations are defined, filter grouped metric's metrics using
			// metric declarations and translate into the corresponding list of CW Measurements
			cWMeasurements = groupedMetricToCWMeasurementsWithFilters(groupedMetric, config)
		}
	}

	return &cWMetrics{
		measurements: cWMeasurements,
		timestampMs:  groupedMetric.metadata.timestampMs,
		fields:       fields,
	}
}

// groupedMetricToCWMeasurement creates a single CW Measurement from a grouped metric.
func groupedMetricToCWMeasurement(groupedMetric *groupedMetric, config *Config) cWMeasurement {
	labels := groupedMetric.labels
	dimensionRollupOption := config.DimensionRollupOption

	// Create a dimension set containing list of label names
	dimSet := make([]string, len(labels))
	idx := 0
	for labelName := range labels {
		dimSet[idx] = labelName
		idx++
	}
	dimensions := [][]string{dimSet}

	// Apply single/zero dimension rollup to labels
	rollupDimensionArray := dimensionRollup(dimensionRollupOption, labels)

	if len(rollupDimensionArray) > 0 {
		// Perform duplication check for edge case with a single label and single dimension roll-up
		_, hasOTelLibKey := labels[oTellibDimensionKey]
		isSingleLabel := len(dimSet) <= 1 || (len(dimSet) == 2 && hasOTelLibKey)
		singleDimRollup := dimensionRollupOption == singleDimensionRollupOnly ||
			dimensionRollupOption == zeroAndSingleDimensionRollup
		if isSingleLabel && singleDimRollup {
			// Remove duplicated dimension set before adding on rolled-up dimensions
			dimensions = nil
		}
	}

	// Add on rolled-up dimensions
	dimensions = append(dimensions, rollupDimensionArray...)

	metrics := make([]map[string]string, len(groupedMetric.metrics))
	idx = 0
	for metricName, metricInfo := range groupedMetric.metrics {
		metrics[idx] = map[string]string{
			"Name": metricName,
		}
		if metricInfo.unit != "" {
			metrics[idx]["Unit"] = metricInfo.unit
		}
		idx++
	}

	return cWMeasurement{
		Namespace:  groupedMetric.metadata.namespace,
		Dimensions: dimensions,
		Metrics:    metrics,
	}
}

// groupedMetricToCWMeasurementsWithFilters filters the grouped metric using the given list of metric
// declarations and returns the corresponding list of CW Measurements.
func groupedMetricToCWMeasurementsWithFilters(groupedMetric *groupedMetric, config *Config) (cWMeasurements []cWMeasurement) {
	labels := groupedMetric.labels

	// Filter metric declarations by labels
	metricDeclarations := make([]*MetricDeclaration, 0, len(config.MetricDeclarations))
	for _, metricDeclaration := range config.MetricDeclarations {
		if metricDeclaration.MatchesLabels(labels) {
			metricDeclarations = append(metricDeclarations, metricDeclaration)
		}
	}

	// If the whole batch of metrics don't match any metric declarations, drop them
	if len(metricDeclarations) == 0 {
		labelsStr, _ := json.Marshal(labels)
		var metricNames []string
		for metricName := range groupedMetric.metrics {
			metricNames = append(metricNames, metricName)
		}
		config.logger.Debug(
			"Dropped batch of metrics: no metric declaration matched labels",
			zap.String("Labels", string(labelsStr)),
			zap.Strings("Metric Names", metricNames),
		)
		return
	}

	// Group metrics by matched metric declarations
	type metricDeclarationGroup struct {
		metricDeclIdxList []int
		metrics           []map[string]string
	}

	metricDeclGroups := make(map[string]*metricDeclarationGroup)
	for metricName, metricInfo := range groupedMetric.metrics {
		// Filter metric declarations by metric name
		var metricDeclIdx []int
		for i, metricDeclaration := range metricDeclarations {
			if metricDeclaration.MatchesName(metricName) {
				metricDeclIdx = append(metricDeclIdx, i)
			}
		}

		if len(metricDeclIdx) == 0 {
			config.logger.Debug(
				"Dropped metric: no metric declaration matched metric name",
				zap.String("Metric name", metricName),
			)
			continue
		}

		metric := map[string]string{
			"Name": metricName,
		}
		if metricInfo.unit != "" {
			metric["Unit"] = metricInfo.unit
		}
		metricDeclKey := fmt.Sprint(metricDeclIdx)
		if group, ok := metricDeclGroups[metricDeclKey]; ok {
			group.metrics = append(group.metrics, metric)
		} else {
			metricDeclGroups[metricDeclKey] = &metricDeclarationGroup{
				metricDeclIdxList: metricDeclIdx,
				metrics:           []map[string]string{metric},
			}
		}
	}

	if len(metricDeclGroups) == 0 {
		return
	}

	// Apply single/zero dimension rollup to labels
	rollupDimensionArray := dimensionRollup(config.DimensionRollupOption, labels)

	// Translate each group into a CW Measurement
	cWMeasurements = make([]cWMeasurement, 0, len(metricDeclGroups))
	for _, group := range metricDeclGroups {
		var dimensions [][]string
		// Extract dimensions from matched metric declarations
		for _, metricDeclIdx := range group.metricDeclIdxList {
			dims := metricDeclarations[metricDeclIdx].ExtractDimensions(labels)
			dimensions = append(dimensions, dims...)
		}
		dimensions = append(dimensions, rollupDimensionArray...)

		// De-duplicate dimensions
		dimensions = dedupDimensions(dimensions)

		// Export metrics only with non-empty dimensions list
		if len(dimensions) > 0 {
			cwm := cWMeasurement{
				Namespace:  groupedMetric.metadata.namespace,
				Dimensions: dimensions,
				Metrics:    group.metrics,
			}
			cWMeasurements = append(cWMeasurements, cwm)
		}
	}

	return
}

// translateCWMetricToEMF converts CloudWatch Metric format to EMF.
func translateCWMetricToEMF(cWMetric *cWMetrics, config *Config) (*cwlogs.Event, error) {
	// convert CWMetric into map format for compatible with PLE input
	fieldMap := cWMetric.fields

	// restore the json objects that are stored as string in attributes
	for _, key := range config.ParseJSONEncodedAttributeValues {
		if fieldMap[key] == nil {
			continue
		}

		if val, ok := fieldMap[key].(string); ok {
			var f any
			err := json.Unmarshal([]byte(val), &f)
			if err != nil {
				config.logger.Debug(
					"Failed to parse json-encoded string",
					zap.String("label key", key),
					zap.String("label value", val),
					zap.Error(err),
				)
				continue
			}
			fieldMap[key] = f
		} else {
			config.logger.Debug(
				"Invalid json-encoded data. A string is expected",
				zap.Any("type", reflect.TypeOf(fieldMap[key])),
				zap.Any("value", reflect.ValueOf(fieldMap[key])),
			)
		}
	}

	// For backwards compatibility, if EMF v0, always include version & timestamp (even for non-EMF events)
	if config.Version == "0" {
		fieldMap["Version"] = "0"
		fieldMap["Timestamp"] = fmt.Sprint(cWMetric.timestampMs)
	}

	// Create EMF metrics if there are measurements
	// https://docs.aws.amazon.com/AmazonCloudWatch/latest/monitoring/CloudWatch_Embedded_Metric_Format_Specification.html#CloudWatch_Embedded_Metric_Format_Specification_structure
	if len(cWMetric.measurements) > 0 && !config.DisableMetricExtraction {
		if config.Version == "1" {
			/* 	EMF V1
				"Version": "1",
				"_aws": {
					"CloudWatchMetrics": [
					{
						"Namespace": "ECS",
						"Dimensions": [ ["ClusterName"] ],
						"Metrics": [{"Name": "memcached_commands_total"}]
					}
					],
					"Timestamp": 1668387032641
			  	}
			*/
			fieldMap["Version"] = "1"
			fieldMap["_aws"] = map[string]any{
				"CloudWatchMetrics": cWMetric.measurements,
				"Timestamp":         cWMetric.timestampMs,
			}

		} else {
			/* 	EMF V0
				{
					"Version": "0",
					"CloudWatchMetrics": [
					{
						"Namespace": "ECS",
						"Dimensions": [ ["ClusterName"] ],
						"Metrics": [{"Name": "memcached_commands_total"}]
					}
					],
					"Timestamp": "1668387032641"
			  	}
			*/
			fieldMap["CloudWatchMetrics"] = cWMetric.measurements
		}
	} else if len(cWMetric.measurements) < 1 && config.EnhancedContainerInsights {
		// Return nil if requests does not contain metrics when EnhancedContainerInsights is enabled
		return nil, nil
	}

	// remove metrics from fieldMap
	metricsMap := make(map[string]interface{})
	for _, measurement := range cWMetric.measurements {
		for _, metric := range measurement.Metrics {
			metricName, exist := metric["Name"]
			if exist {
				v, ok := fieldMap[metricName]
				if ok {
					metricsMap[metricName] = v
					delete(fieldMap, metricName)
				}
			}
		}
	}

	pleMsg, err := json.Marshal(fieldMap)
	if err != nil {
		return nil, err
<<<<<<< HEAD
	}

	// append metrics json to pleMsg
	if len(metricsMap) > 0 {
		metricsMsg, err := json.Marshal(metricsMap)
		if err != nil {
			return nil, err
		}
		metricsMsg[0] = ','
		pleMsg = append(pleMsg[:len(pleMsg)-1], metricsMsg...)
=======
>>>>>>> 592374af
	}

	metricCreationTime := cWMetric.timestampMs
	logEvent := cwlogs.NewEvent(
		metricCreationTime,
		string(pleMsg),
	)
	logEvent.GeneratedTime = time.Unix(0, metricCreationTime*int64(time.Millisecond))

	return logEvent, nil
<<<<<<< HEAD
=======
}

// Utility function that converts from groupedMetric to a cloudwatch event
func translateGroupedMetricToEmf(groupedMetric *groupedMetric, config *Config, defaultLogStream string) (*cwlogs.Event, error) {
	cWMetric := translateGroupedMetricToCWMetric(groupedMetric, config)
	event, err := translateCWMetricToEMF(cWMetric, config)

	if err != nil {
		return nil, err
	}

	logGroup := groupedMetric.metadata.logGroup
	logStream := groupedMetric.metadata.logStream

	if logStream == "" {
		logStream = defaultLogStream
	}

	event.LogGroupName = logGroup
	event.LogStreamName = logStream

	return event, nil
>>>>>>> 592374af
}<|MERGE_RESOLUTION|>--- conflicted
+++ resolved
@@ -447,7 +447,7 @@
 	}
 
 	// remove metrics from fieldMap
-	metricsMap := make(map[string]interface{})
+	metricsMap := make(map[string]any)
 	for _, measurement := range cWMetric.measurements {
 		for _, metric := range measurement.Metrics {
 			metricName, exist := metric["Name"]
@@ -464,7 +464,6 @@
 	pleMsg, err := json.Marshal(fieldMap)
 	if err != nil {
 		return nil, err
-<<<<<<< HEAD
 	}
 
 	// append metrics json to pleMsg
@@ -475,8 +474,6 @@
 		}
 		metricsMsg[0] = ','
 		pleMsg = append(pleMsg[:len(pleMsg)-1], metricsMsg...)
-=======
->>>>>>> 592374af
 	}
 
 	metricCreationTime := cWMetric.timestampMs
@@ -487,8 +484,6 @@
 	logEvent.GeneratedTime = time.Unix(0, metricCreationTime*int64(time.Millisecond))
 
 	return logEvent, nil
-<<<<<<< HEAD
-=======
 }
 
 // Utility function that converts from groupedMetric to a cloudwatch event
@@ -511,5 +506,4 @@
 	event.LogStreamName = logStream
 
 	return event, nil
->>>>>>> 592374af
 }