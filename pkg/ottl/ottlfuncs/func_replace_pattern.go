// Copyright The OpenTelemetry Authors
// SPDX-License-Identifier: Apache-2.0

package ottlfuncs // import "github.com/open-telemetry/opentelemetry-collector-contrib/pkg/ottl/ottlfuncs"

import (
	"context"
	"fmt"
	"regexp"

	"github.com/open-telemetry/opentelemetry-collector-contrib/pkg/ottl"
)

type ReplacePatternArguments[K any] struct {
<<<<<<< HEAD
	Target       ottl.GetSetter[K]    `ottlarg:"0"`
	RegexPattern string               `ottlarg:"1"`
	Replacement  ottl.StringGetter[K] `ottlarg:"2"`
=======
	Target       ottl.GetSetter[K]
	RegexPattern string
	Replacement  ottl.StringGetter[K]
	Function     ottl.Optional[ottl.FunctionGetter[K]]
}

type replacePatternFuncArgs[K any] struct {
	Input ottl.StringGetter[K]
>>>>>>> 592374af
}

func NewReplacePatternFactory[K any]() ottl.Factory[K] {
	return ottl.NewFactory("replace_pattern", &ReplacePatternArguments[K]{}, createReplacePatternFunction[K])
}

func createReplacePatternFunction[K any](_ ottl.FunctionContext, oArgs ottl.Arguments) (ottl.ExprFunc[K], error) {
	args, ok := oArgs.(*ReplacePatternArguments[K])

	if !ok {
		return nil, fmt.Errorf("ReplacePatternFactory args must be of type *ReplacePatternArguments[K]")
	}

	return replacePattern(args.Target, args.RegexPattern, args.Replacement, args.Function)
}

<<<<<<< HEAD
func replacePattern[K any](target ottl.GetSetter[K], regexPattern string, replacement ottl.StringGetter[K]) (ottl.ExprFunc[K], error) {
=======
func replacePattern[K any](target ottl.GetSetter[K], regexPattern string, replacement ottl.StringGetter[K], fn ottl.Optional[ottl.FunctionGetter[K]]) (ottl.ExprFunc[K], error) {
>>>>>>> 592374af
	compiledPattern, err := regexp.Compile(regexPattern)
	if err != nil {
		return nil, fmt.Errorf("the regex pattern supplied to replace_pattern is not a valid pattern: %w", err)
	}
	return func(ctx context.Context, tCtx K) (any, error) {
		originalVal, err := target.Get(ctx, tCtx)
		var replacementVal string
		if err != nil {
			return nil, err
		}
<<<<<<< HEAD
		replacementVal, err := replacement.Get(ctx, tCtx)
		if err != nil {
			return nil, err
=======
		if fn.IsEmpty() {
			replacementVal, err = replacement.Get(ctx, tCtx)
			if err != nil {
				return nil, err
			}
		} else {
			fnVal := fn.Get()
			replacementExpr, errNew := fnVal.Get(&replacePatternFuncArgs[K]{Input: replacement})
			if errNew != nil {
				return nil, errNew
			}
			replacementValRaw, errNew := replacementExpr.Eval(ctx, tCtx)
			if errNew != nil {
				return nil, errNew
			}
			replacementValStr, ok := replacementValRaw.(string)
			if !ok {
				return nil, fmt.Errorf("replacement value is not a string")
			}
			replacementVal = replacementValStr
>>>>>>> 592374af
		}
		if originalVal == nil {
			return nil, nil
		}
		if originalValStr, ok := originalVal.(string); ok {
			if compiledPattern.MatchString(originalValStr) {
				updatedStr := compiledPattern.ReplaceAllString(originalValStr, replacementVal)
				err = target.Set(ctx, tCtx, updatedStr)
				if err != nil {
					return nil, err
				}
			}
		}
		return nil, nil
	}, nil
}<|MERGE_RESOLUTION|>--- conflicted
+++ resolved
@@ -12,11 +12,6 @@
 )
 
 type ReplacePatternArguments[K any] struct {
-<<<<<<< HEAD
-	Target       ottl.GetSetter[K]    `ottlarg:"0"`
-	RegexPattern string               `ottlarg:"1"`
-	Replacement  ottl.StringGetter[K] `ottlarg:"2"`
-=======
 	Target       ottl.GetSetter[K]
 	RegexPattern string
 	Replacement  ottl.StringGetter[K]
@@ -25,7 +20,6 @@
 
 type replacePatternFuncArgs[K any] struct {
 	Input ottl.StringGetter[K]
->>>>>>> 592374af
 }
 
 func NewReplacePatternFactory[K any]() ottl.Factory[K] {
@@ -42,11 +36,7 @@
 	return replacePattern(args.Target, args.RegexPattern, args.Replacement, args.Function)
 }
 
-<<<<<<< HEAD
-func replacePattern[K any](target ottl.GetSetter[K], regexPattern string, replacement ottl.StringGetter[K]) (ottl.ExprFunc[K], error) {
-=======
 func replacePattern[K any](target ottl.GetSetter[K], regexPattern string, replacement ottl.StringGetter[K], fn ottl.Optional[ottl.FunctionGetter[K]]) (ottl.ExprFunc[K], error) {
->>>>>>> 592374af
 	compiledPattern, err := regexp.Compile(regexPattern)
 	if err != nil {
 		return nil, fmt.Errorf("the regex pattern supplied to replace_pattern is not a valid pattern: %w", err)
@@ -57,11 +47,6 @@
 		if err != nil {
 			return nil, err
 		}
-<<<<<<< HEAD
-		replacementVal, err := replacement.Get(ctx, tCtx)
-		if err != nil {
-			return nil, err
-=======
 		if fn.IsEmpty() {
 			replacementVal, err = replacement.Get(ctx, tCtx)
 			if err != nil {
@@ -82,7 +67,6 @@
 				return nil, fmt.Errorf("replacement value is not a string")
 			}
 			replacementVal = replacementValStr
->>>>>>> 592374af
 		}
 		if originalVal == nil {
 			return nil, nil
