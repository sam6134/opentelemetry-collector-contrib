// Copyright The OpenTelemetry Authors
// SPDX-License-Identifier: Apache-2.0

package ottlfuncs // import "github.com/open-telemetry/opentelemetry-collector-contrib/pkg/ottl/ottlfuncs"

import (
	"context"
	"fmt"

	"github.com/open-telemetry/opentelemetry-collector-contrib/pkg/ottl"
)

type SubstringArguments[K any] struct {
<<<<<<< HEAD
	Target ottl.StringGetter[K] `ottlarg:"0"`
	Start  ottl.IntGetter[K]    `ottlarg:"1"`
	Length ottl.IntGetter[K]    `ottlarg:"2"`
=======
	Target ottl.StringGetter[K]
	Start  ottl.IntGetter[K]
	Length ottl.IntGetter[K]
>>>>>>> 592374af
}

func NewSubstringFactory[K any]() ottl.Factory[K] {
	return ottl.NewFactory("Substring", &SubstringArguments[K]{}, createSubstringFunction[K])
}

func createSubstringFunction[K any](_ ottl.FunctionContext, oArgs ottl.Arguments) (ottl.ExprFunc[K], error) {
	args, ok := oArgs.(*SubstringArguments[K])

	if !ok {
		return nil, fmt.Errorf("SubstringFactory args must be of type *SubstringArguments[K]")
	}

	return substring(args.Target, args.Start, args.Length), nil
}

func substring[K any](target ottl.StringGetter[K], startGetter ottl.IntGetter[K], lengthGetter ottl.IntGetter[K]) ottl.ExprFunc[K] {
<<<<<<< HEAD
	return func(ctx context.Context, tCtx K) (interface{}, error) {
=======
	return func(ctx context.Context, tCtx K) (any, error) {
>>>>>>> 592374af
		start, err := startGetter.Get(ctx, tCtx)
		if err != nil {
			return nil, err
		}
		if start < 0 {
			return nil, fmt.Errorf("invalid start for substring function, %d cannot be negative", start)
		}
		length, err := lengthGetter.Get(ctx, tCtx)
		if err != nil {
			return nil, err
		}
		if length <= 0 {
			return nil, fmt.Errorf("invalid length for substring function, %d cannot be negative or zero", length)
		}
		val, err := target.Get(ctx, tCtx)
		if err != nil {
			return nil, err
		}
		if (start + length) > int64(len(val)) {
			return nil, fmt.Errorf("invalid range for substring function, %d cannot be greater than the length of target string(%d)", start+length, len(val))
		}
		return val[start : start+length], nil
	}
}<|MERGE_RESOLUTION|>--- conflicted
+++ resolved
@@ -11,15 +11,9 @@
 )
 
 type SubstringArguments[K any] struct {
-<<<<<<< HEAD
-	Target ottl.StringGetter[K] `ottlarg:"0"`
-	Start  ottl.IntGetter[K]    `ottlarg:"1"`
-	Length ottl.IntGetter[K]    `ottlarg:"2"`
-=======
 	Target ottl.StringGetter[K]
 	Start  ottl.IntGetter[K]
 	Length ottl.IntGetter[K]
->>>>>>> 592374af
 }
 
 func NewSubstringFactory[K any]() ottl.Factory[K] {
@@ -37,11 +31,7 @@
 }
 
 func substring[K any](target ottl.StringGetter[K], startGetter ottl.IntGetter[K], lengthGetter ottl.IntGetter[K]) ottl.ExprFunc[K] {
-<<<<<<< HEAD
-	return func(ctx context.Context, tCtx K) (interface{}, error) {
-=======
 	return func(ctx context.Context, tCtx K) (any, error) {
->>>>>>> 592374af
 		start, err := startGetter.Get(ctx, tCtx)
 		if err != nil {
 			return nil, err
