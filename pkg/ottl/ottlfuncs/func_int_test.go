// Copyright The OpenTelemetry Authors
// SPDX-License-Identifier: Apache-2.0

package ottlfuncs

import (
	"context"
	"testing"

	"github.com/stretchr/testify/assert"

	"github.com/open-telemetry/opentelemetry-collector-contrib/pkg/ottl"
)

func Test_Int(t *testing.T) {
	tests := []struct {
		name     string
<<<<<<< HEAD
		value    interface{}
		expected interface{}
=======
		value    any
		expected any
>>>>>>> 592374af
		err      bool
	}{
		{
			name:     "string",
			value:    "50",
			expected: int64(50),
		},
		{
			name:     "empty string",
			value:    "",
			expected: nil,
		},
		{
			name:     "not a number string",
			value:    "test",
			expected: nil,
		},
		{
			name:     "int64",
			value:    int64(333),
			expected: int64(333),
		},
		{
			name:     "float64",
			value:    float64(2.7),
			expected: int64(2),
		},
		{
			name:     "float64 without decimal",
			value:    float64(55),
			expected: int64(55),
		},
		{
			name:     "true",
			value:    true,
			expected: int64(1),
		},
		{
			name:     "false",
			value:    false,
			expected: int64(0),
		},
		{
			name:     "nil",
			value:    nil,
			expected: nil,
		},
		{
			name:     "some struct",
			value:    struct{}{},
			expected: nil,
			err:      true,
		},
	}
	for _, tt := range tests {
		t.Run(tt.name, func(t *testing.T) {
<<<<<<< HEAD
			exprFunc := intFunc[interface{}](&ottl.StandardIntLikeGetter[interface{}]{
				Getter: func(context.Context, interface{}) (interface{}, error) {
=======
			exprFunc := intFunc[any](&ottl.StandardIntLikeGetter[any]{
				Getter: func(context.Context, any) (any, error) {
>>>>>>> 592374af
					return tt.value, nil
				},
			})
			result, err := exprFunc(nil, nil)
			if tt.err {
				assert.Error(t, err)
			} else {
				assert.NoError(t, err)
			}
			assert.Equal(t, tt.expected, result)
		})
	}
}<|MERGE_RESOLUTION|>--- conflicted
+++ resolved
@@ -15,13 +15,8 @@
 func Test_Int(t *testing.T) {
 	tests := []struct {
 		name     string
-<<<<<<< HEAD
-		value    interface{}
-		expected interface{}
-=======
 		value    any
 		expected any
->>>>>>> 592374af
 		err      bool
 	}{
 		{
@@ -78,13 +73,8 @@
 	}
 	for _, tt := range tests {
 		t.Run(tt.name, func(t *testing.T) {
-<<<<<<< HEAD
-			exprFunc := intFunc[interface{}](&ottl.StandardIntLikeGetter[interface{}]{
-				Getter: func(context.Context, interface{}) (interface{}, error) {
-=======
 			exprFunc := intFunc[any](&ottl.StandardIntLikeGetter[any]{
 				Getter: func(context.Context, any) (any, error) {
->>>>>>> 592374af
 					return tt.value, nil
 				},
 			})
