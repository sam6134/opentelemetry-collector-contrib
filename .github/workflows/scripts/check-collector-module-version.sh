#!/usr/bin/env bash

# Copyright The OpenTelemetry Authors
# SPDX-License-Identifier: Apache-2.0

#
# verifies if the collector components are using the main core collector version
# as a dependency.
#

source ./internal/buildscripts/modules

set -eu -o pipefail

mod_files=$(find . -type f -name "go.mod")

# Return the collector main core version
get_collector_version() {
   collector_module="$1"
   main_mod_file="$2"

   if grep -q "$collector_module" "$main_mod_file"; then
      grep "$collector_module" "$main_mod_file" | (read mod version rest;
         echo $version)
   else
      echo "Error: failed to retrieve the \"$collector_module\" version from \"$main_mod_file\"."
      exit 1
   fi
}

# Compare the collector main core version against all the collector component
# modules to verify that they are using this version as its dependency
check_collector_versions_correct() {
   collector_module="$1"
   collector_mod_version="$2"
   echo "Checking $collector_module is used with $collector_mod_version"

   # Loop through all the module files, checking the collector version
   for mod_file in $mod_files; do
<<<<<<< HEAD
      if grep -q "$collector_module " "$mod_file"; then
         mod_line=$(grep -m1 "$collector_module " "$mod_file")
         version=$(echo "$mod_line" | cut -d" " -f2)

         # To account for a module on its own 'require' line,
         # the version field is shifted right by 1. Match
         # with or without a trailing space at the end to account
         # for the space at the end of some collector modules.
         if [ "$version" == "$collector_module" ] || [ "$version " == "$collector_module" ]; then
            version=$(echo "$mod_line" | cut -d" " -f3)
         fi

         if [ "$version" != "$collector_mod_version" ]; then
            incorrect_version=$((incorrect_version+1))
            echo "Incorrect version \"$version\" of \"$collector_module\" is included in \"$mod_file\". It should be version \"$collector_mod_version\"."
         fi
=======
      if [ "$(uname)" == "Darwin" ]; then
         sed -i '' "s|$collector_module [^ ]*|$collector_module $collector_mod_version|g" $mod_file
      else
         sed -i'' "s|$collector_module [^ ]*|$collector_module $collector_mod_version|g" $mod_file
>>>>>>> 592374af
      fi
   done
}

MAIN_MOD_FILE="./go.mod"


BETA_MODULE="go.opentelemetry.io/collector"
# Note space at end of string. This is so it filters for the exact string
# only and does not return string which contains this string as a substring.
BETA_MOD_VERSION=$(get_collector_version "$BETA_MODULE " "$MAIN_MOD_FILE")
check_collector_versions_correct "$BETA_MODULE" "$BETA_MOD_VERSION"
for mod in ${beta_modules[@]}; do
   check_collector_versions_correct "$mod" "$BETA_MOD_VERSION"
done

# Check RC modules
RC_MODULE="go.opentelemetry.io/collector/pdata"
RC_MOD_VERSION=$(get_collector_version "$RC_MODULE " "$MAIN_MOD_FILE")
check_collector_versions_correct "$RC_MODULE" "$RC_MOD_VERSION"
for mod in ${rc_modules[@]}; do
   check_collector_versions_correct "$mod" "$RC_MOD_VERSION"
done

# Check stable modules, none currently exist, uncomment when pdata is 1.0.0
# STABLE_MODULE="go.opentelemetry.io/collector/pdata "
# STABLE_MOD_VERSION=$(get_collector_version "$STABLE_MODULE" "$MAIN_MOD_FILE")
# check_collector_versions_correct "$STABLE_MODULE" "$STABLE_MOD_VERSION"
# for mod in ${stable_modules[@]}; do
#    check_collector_versions_correct "$mod" "$STABLE_MOD_VERSION"
# done

git diff --exit-code<|MERGE_RESOLUTION|>--- conflicted
+++ resolved
@@ -37,29 +37,10 @@
 
    # Loop through all the module files, checking the collector version
    for mod_file in $mod_files; do
-<<<<<<< HEAD
-      if grep -q "$collector_module " "$mod_file"; then
-         mod_line=$(grep -m1 "$collector_module " "$mod_file")
-         version=$(echo "$mod_line" | cut -d" " -f2)
-
-         # To account for a module on its own 'require' line,
-         # the version field is shifted right by 1. Match
-         # with or without a trailing space at the end to account
-         # for the space at the end of some collector modules.
-         if [ "$version" == "$collector_module" ] || [ "$version " == "$collector_module" ]; then
-            version=$(echo "$mod_line" | cut -d" " -f3)
-         fi
-
-         if [ "$version" != "$collector_mod_version" ]; then
-            incorrect_version=$((incorrect_version+1))
-            echo "Incorrect version \"$version\" of \"$collector_module\" is included in \"$mod_file\". It should be version \"$collector_mod_version\"."
-         fi
-=======
       if [ "$(uname)" == "Darwin" ]; then
-         sed -i '' "s|$collector_module [^ ]*|$collector_module $collector_mod_version|g" $mod_file
+         sed -i '' "s|$collector_module [^ ]*$|$collector_module $collector_mod_version|g" $mod_file
       else
-         sed -i'' "s|$collector_module [^ ]*|$collector_module $collector_mod_version|g" $mod_file
->>>>>>> 592374af
+         sed -i'' "s|$collector_module [^ ]*$|$collector_module $collector_mod_version|g" $mod_file
       fi
    done
 }
