--- conflicted
+++ resolved
@@ -111,11 +111,7 @@
 }
 
 func (f *FakeReplicaSetInformer) GetStore() cache.Store {
-<<<<<<< HEAD
-	return cache.NewStore(func(obj interface{}) (string, error) { return "", nil })
-=======
-	return cache.NewStore(func(obj any) (string, error) { return "", nil })
->>>>>>> 592374af
+	return cache.NewStore(func(obj any) (string, error) { return "", nil })
 }
 
 func (f *FakeReplicaSetInformer) GetController() cache.Controller {
