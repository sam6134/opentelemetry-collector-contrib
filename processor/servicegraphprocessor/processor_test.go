--- conflicted
+++ resolved
@@ -317,16 +317,12 @@
 }
 
 func verifyHappyCaseMetrics(t *testing.T, md pmetric.Metrics) {
-<<<<<<< HEAD
-	assert.Equal(t, 3, md.MetricCount())
-=======
 	verifyHappyCaseMetricsWithDuration(1)(t, md)
 }
 
 func verifyHappyCaseMetricsWithDuration(durationSum float64) func(t *testing.T, md pmetric.Metrics) {
 	return func(t *testing.T, md pmetric.Metrics) {
 		assert.Equal(t, 3, md.MetricCount())
->>>>>>> 592374af
 
 		rms := md.ResourceMetrics()
 		assert.Equal(t, 1, rms.Len())
@@ -334,26 +330,12 @@
 		sms := rms.At(0).ScopeMetrics()
 		assert.Equal(t, 1, sms.Len())
 
-<<<<<<< HEAD
-	ms := sms.At(0).Metrics()
-	assert.Equal(t, 3, ms.Len())
-=======
 		ms := sms.At(0).Metrics()
 		assert.Equal(t, 3, ms.Len())
->>>>>>> 592374af
 
 		mCount := ms.At(0)
 		verifyCount(t, mCount)
 
-<<<<<<< HEAD
-	mServerDuration := ms.At(1)
-	assert.Equal(t, "traces_service_graph_request_server_seconds", mServerDuration.Name())
-	verifyDuration(t, mServerDuration)
-
-	mClientDuration := ms.At(2)
-	assert.Equal(t, "traces_service_graph_request_client_seconds", mClientDuration.Name())
-	verifyDuration(t, mClientDuration)
-=======
 		mServerDuration := ms.At(1)
 		assert.Equal(t, "traces_service_graph_request_server_seconds", mServerDuration.Name())
 		verifyDuration(t, mServerDuration, durationSum)
@@ -362,7 +344,6 @@
 		assert.Equal(t, "traces_service_graph_request_client_seconds", mClientDuration.Name())
 		verifyDuration(t, mClientDuration, durationSum)
 	}
->>>>>>> 592374af
 }
 
 func verifyCount(t *testing.T, m pmetric.Metric) {
@@ -385,11 +366,7 @@
 	verifyAttr(t, attributes, "client_some-attribute", "val")
 }
 
-<<<<<<< HEAD
-func verifyDuration(t *testing.T, m pmetric.Metric) {
-=======
 func verifyDuration(t *testing.T, m pmetric.Metric, durationSum float64) {
->>>>>>> 592374af
 	assert.Equal(t, pmetric.MetricTypeHistogram, m.Type())
 	dps := m.Histogram().DataPoints()
 	assert.Equal(t, 1, dps.Len())
@@ -576,11 +553,7 @@
 		reqClientDurationSecondsSum:          make(map[string]float64),
 		reqClientDurationSecondsCount:        make(map[string]uint64),
 		reqClientDurationSecondsBucketCounts: make(map[string][]uint64),
-<<<<<<< HEAD
-		reqDurationBounds:                    defaultLatencyHistogramBucketsMs,
-=======
 		reqDurationBounds:                    defaultLatencyHistogramBuckets,
->>>>>>> 592374af
 		keyToMetric:                          make(map[string]metricSeries),
 		config: &Config{
 			Dimensions: []string{},
